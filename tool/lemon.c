/*
** This file contains all sources (including headers) to the LEMON
** LALR(1) parser generator.  The sources have been combined into a
** single file to make it easy to include LEMON in the source tree
** and Makefile of another program.
**
** The author of this program disclaims copyright.
*/
#include <stdio.h>
#include <stdarg.h>
#include <string.h>
#include <ctype.h>
#include <stdlib.h>
#include <assert.h>

#ifndef __WIN32__
#   if defined(_WIN32) || defined(WIN32)
#	define __WIN32__
#   endif
#endif

#ifdef __WIN32__
extern int access();
#else
#include <unistd.h>
#endif

/* #define PRIVATE static */
#define PRIVATE

#ifdef TEST
#define MAXRHS 5       /* Set low to exercise exception code */
#else
#define MAXRHS 1000
#endif

static char *msort(char*,char**,int(*)(const char*,const char*));

/*
** Compilers are getting increasingly pedantic about type conversions
** as C evolves ever closer to Ada....  To work around the latest problems
** we have to define the following variant of strlen().
*/
#define lemonStrlen(X)   ((int)strlen(X))

static struct action *Action_new(void);
static struct action *Action_sort(struct action *);

/********** From the file "build.h" ************************************/
void FindRulePrecedences();
void FindFirstSets();
void FindStates();
void FindLinks();
void FindFollowSets();
void FindActions();

/********* From the file "configlist.h" *********************************/
void Configlist_init(/* void */);
struct config *Configlist_add(/* struct rule *, int */);
struct config *Configlist_addbasis(/* struct rule *, int */);
void Configlist_closure(/* void */);
void Configlist_sort(/* void */);
void Configlist_sortbasis(/* void */);
struct config *Configlist_return(/* void */);
struct config *Configlist_basis(/* void */);
void Configlist_eat(/* struct config * */);
void Configlist_reset(/* void */);

/********* From the file "error.h" ***************************************/
void ErrorMsg(const char *, int,const char *, ...);

/****** From the file "option.h" ******************************************/
struct s_options {
  enum { OPT_FLAG=1,  OPT_INT,  OPT_DBL,  OPT_STR,
         OPT_FFLAG, OPT_FINT, OPT_FDBL, OPT_FSTR} type;
  char *label;
  char *arg;
  char *message;
};
int    OptInit(/* char**,struct s_options*,FILE* */);
int    OptNArgs(/* void */);
char  *OptArg(/* int */);
void   OptErr(/* int */);
void   OptPrint(/* void */);

/******** From the file "parse.h" *****************************************/
void Parse(/* struct lemon *lemp */);

/********* From the file "plink.h" ***************************************/
struct plink *Plink_new(/* void */);
void Plink_add(/* struct plink **, struct config * */);
void Plink_copy(/* struct plink **, struct plink * */);
void Plink_delete(/* struct plink * */);

/********** From the file "report.h" *************************************/
void Reprint(/* struct lemon * */);
void ReportOutput(/* struct lemon * */);
void ReportTable(/* struct lemon * */);
void ReportHeader(/* struct lemon * */);
void CompressTables(/* struct lemon * */);
void ResortStates(/* struct lemon * */);

/********** From the file "set.h" ****************************************/
void  SetSize(/* int N */);             /* All sets will be of size N */
char *SetNew(/* void */);               /* A new set for element 0..N */
void  SetFree(/* char* */);             /* Deallocate a set */

int SetAdd(/* char*,int */);            /* Add element to a set */
int SetUnion(/* char *A,char *B */);    /* A <- A U B, thru element N */

#define SetFind(X,Y) (X[Y])       /* True if Y is in set X */

/********** From the file "struct.h" *************************************/
/*
** Principal data structures for the LEMON parser generator.
*/

typedef enum {LEMON_FALSE=0, LEMON_TRUE} Boolean;

/* Symbols (terminals and nonterminals) of the grammar are stored
** in the following: */
struct symbol {
  char *name;              /* Name of the symbol */
  int index;               /* Index number for this symbol */
  enum {
    TERMINAL,
    NONTERMINAL,
    MULTITERMINAL
  } type;                  /* Symbols are all either TERMINALS or NTs */
  struct rule *rule;       /* Linked list of rules of this (if an NT) */
  struct symbol *fallback; /* fallback token in case this token doesn't parse */
  int prec;                /* Precedence if defined (-1 otherwise) */
  enum e_assoc {
    LEFT,
    RIGHT,
    NONE,
    UNK
  } assoc;                 /* Associativity if precedence is defined */
  char *firstset;          /* First-set for all rules of this symbol */
  Boolean lambda;          /* True if NT and can generate an empty string */
  int useCnt;              /* Number of times used */
  char *destructor;        /* Code which executes whenever this symbol is
                           ** popped from the stack during error processing */
  int destLineno;          /* Line number for start of destructor */
  char *datatype;          /* The data type of information held by this
                           ** object. Only used if type==NONTERMINAL */
  int dtnum;               /* The data type number.  In the parser, the value
                           ** stack is a union.  The .yy%d element of this
                           ** union is the correct data type for this object */
  /* The following fields are used by MULTITERMINALs only */
  int nsubsym;             /* Number of constituent symbols in the MULTI */
  struct symbol **subsym;  /* Array of constituent symbols */
};

/* Each production rule in the grammar is stored in the following
** structure.  */
struct rule {
  struct symbol *lhs;      /* Left-hand side of the rule */
  char *lhsalias;          /* Alias for the LHS (NULL if none) */
  int lhsStart;            /* True if left-hand side is the start symbol */
  int ruleline;            /* Line number for the rule */
  int nrhs;                /* Number of RHS symbols */
  struct symbol **rhs;     /* The RHS symbols */
  char **rhsalias;         /* An alias for each RHS symbol (NULL if none) */
  int line;                /* Line number at which code begins */
  char *code;              /* The code executed when this rule is reduced */
  struct symbol *precsym;  /* Precedence symbol for this rule */
  int index;               /* An index number for this rule */
  Boolean canReduce;       /* True if this rule is ever reduced */
  struct rule *nextlhs;    /* Next rule with the same LHS */
  struct rule *next;       /* Next rule in the global list */
};

/* A configuration is a production rule of the grammar together with
** a mark (dot) showing how much of that rule has been processed so far.
** Configurations also contain a follow-set which is a list of terminal
** symbols which are allowed to immediately follow the end of the rule.
** Every configuration is recorded as an instance of the following: */
struct config {
  struct rule *rp;         /* The rule upon which the configuration is based */
  int dot;                 /* The parse point */
  char *fws;               /* Follow-set for this configuration only */
  struct plink *fplp;      /* Follow-set forward propagation links */
  struct plink *bplp;      /* Follow-set backwards propagation links */
  struct state *stp;       /* Pointer to state which contains this */
  enum {
    COMPLETE,              /* The status is used during followset and */
    INCOMPLETE             /*    shift computations */
  } status;
  struct config *next;     /* Next configuration in the state */
  struct config *bp;       /* The next basis configuration */
};

/* Every shift or reduce operation is stored as one of the following */
struct action {
  struct symbol *sp;       /* The look-ahead symbol */
  enum e_action {
    SHIFT,
    ACCEPT,
    REDUCE,
    ERROR,
    SSCONFLICT,              /* A shift/shift conflict */
    SRCONFLICT,              /* Was a reduce, but part of a conflict */
    RRCONFLICT,              /* Was a reduce, but part of a conflict */
    SH_RESOLVED,             /* Was a shift.  Precedence resolved conflict */
    RD_RESOLVED,             /* Was reduce.  Precedence resolved conflict */
    NOT_USED                 /* Deleted by compression */
  } type;
  union {
    struct state *stp;     /* The new state, if a shift */
    struct rule *rp;       /* The rule, if a reduce */
  } x;
  struct action *next;     /* Next action for this state */
  struct action *collide;  /* Next action with the same hash */
};

/* Each state of the generated parser's finite state machine
** is encoded as an instance of the following structure. */
struct state {
  struct config *bp;       /* The basis configurations for this state */
  struct config *cfp;      /* All configurations in this set */
  int statenum;            /* Sequential number for this state */
  struct action *ap;       /* Array of actions for this state */
  int nTknAct, nNtAct;     /* Number of actions on terminals and nonterminals */
  int iTknOfst, iNtOfst;   /* yy_action[] offset for terminals and nonterms */
  int iDflt;               /* Default action */
};
#define NO_OFFSET (-2147483647)

/* A followset propagation link indicates that the contents of one
** configuration followset should be propagated to another whenever
** the first changes. */
struct plink {
  struct config *cfp;      /* The configuration to which linked */
  struct plink *next;      /* The next propagate link */
};

/* The state vector for the entire parser generator is recorded as
** follows.  (LEMON uses no global variables and makes little use of
** static variables.  Fields in the following structure can be thought
** of as begin global variables in the program.) */
struct lemon {
  struct state **sorted;   /* Table of states sorted by state number */
  struct rule *rule;       /* List of all rules */
  int nstate;              /* Number of states */
  int nrule;               /* Number of rules */
  int nsymbol;             /* Number of terminal and nonterminal symbols */
  int nterminal;           /* Number of terminal symbols */
  struct symbol **symbols; /* Sorted array of pointers to symbols */
  int errorcnt;            /* Number of errors */
  struct symbol *errsym;   /* The error symbol */
  struct symbol *wildcard; /* Token that matches anything */
  char *name;              /* Name of the generated parser */
  char *arg;               /* Declaration of the 3th argument to parser */
  char *tokentype;         /* Type of terminal symbols in the parser stack */
  char *vartype;           /* The default type of non-terminal symbols */
  char *start;             /* Name of the start symbol for the grammar */
  char *stacksize;         /* Size of the parser stack */
  char *include;           /* Code to put at the start of the C file */
  char *error;             /* Code to execute when an error is seen */
  char *overflow;          /* Code to execute on a stack overflow */
  char *failure;           /* Code to execute on parser failure */
  char *accept;            /* Code to execute when the parser excepts */
  char *extracode;         /* Code appended to the generated file */
  char *tokendest;         /* Code to execute to destroy token data */
  char *vardest;           /* Code for the default non-terminal destructor */
  char *filename;          /* Name of the input file */
  char *outname;           /* Name of the current output file */
  char *tokenprefix;       /* A prefix added to token names in the .h file */
  int nconflict;           /* Number of parsing conflicts */
  int tablesize;           /* Size of the parse tables */
  int basisflag;           /* Print only basis configurations */
  int has_fallback;        /* True if any %fallback is seen in the grammar */
  int nolinenosflag;       /* True if #line statements should not be printed */
  char *argv0;             /* Name of the program */
};

#define MemoryCheck(X) if((X)==0){ \
  extern void memory_error(); \
  memory_error(); \
}

/**************** From the file "table.h" *********************************/
/*
** All code in this file has been automatically generated
** from a specification in the file
**              "table.q"
** by the associative array code building program "aagen".
** Do not edit this file!  Instead, edit the specification
** file, then rerun aagen.
*/
/*
** Code for processing tables in the LEMON parser generator.
*/

/* Routines for handling a strings */

char *Strsafe();

void Strsafe_init(/* void */);
int Strsafe_insert(/* char * */);
char *Strsafe_find(/* char * */);

/* Routines for handling symbols of the grammar */

struct symbol *Symbol_new();
int Symbolcmpp(/* struct symbol **, struct symbol ** */);
void Symbol_init(/* void */);
int Symbol_insert(/* struct symbol *, char * */);
struct symbol *Symbol_find(/* char * */);
struct symbol *Symbol_Nth(/* int */);
int Symbol_count(/*  */);
struct symbol **Symbol_arrayof(/*  */);

/* Routines to manage the state table */

int Configcmp(/* struct config *, struct config * */);
struct state *State_new();
void State_init(/* void */);
int State_insert(/* struct state *, struct config * */);
struct state *State_find(/* struct config * */);
struct state **State_arrayof(/*  */);

/* Routines used for efficiency in Configlist_add */

void Configtable_init(/* void */);
int Configtable_insert(/* struct config * */);
struct config *Configtable_find(/* struct config * */);
void Configtable_clear(/* int(*)(struct config *) */);
/****************** From the file "action.c" *******************************/
/*
** Routines processing parser actions in the LEMON parser generator.
*/

/* Allocate a new parser action */
static struct action *Action_new(void){
  static struct action *freelist = 0;
  struct action *new;

  if( freelist==0 ){
    int i;
    int amt = 100;
    freelist = (struct action *)calloc(amt, sizeof(struct action));
    if( freelist==0 ){
      fprintf(stderr,"Unable to allocate memory for a new parser action.");
      exit(1);
    }
    for(i=0; i<amt-1; i++) freelist[i].next = &freelist[i+1];
    freelist[amt-1].next = 0;
  }
  new = freelist;
  freelist = freelist->next;
  return new;
}

/* Compare two actions for sorting purposes.  Return negative, zero, or
** positive if the first action is less than, equal to, or greater than
** the first
*/
static int actioncmp(
  struct action *ap1,
  struct action *ap2
){
  int rc;
  rc = ap1->sp->index - ap2->sp->index;
  if( rc==0 ){
    rc = (int)ap1->type - (int)ap2->type;
  }
  if( rc==0 && ap1->type==REDUCE ){
    rc = ap1->x.rp->index - ap2->x.rp->index;
  }
  return rc;
}

/* Sort parser actions */
static struct action *Action_sort(
  struct action *ap
){
  ap = (struct action *)msort((char *)ap,(char **)&ap->next,
                              (int(*)(const char*,const char*))actioncmp);
  return ap;
}

void Action_add(app,type,sp,arg)
struct action **app;
enum e_action type;
struct symbol *sp;
char *arg;
{
  struct action *new;
  new = Action_new();
  new->next = *app;
  *app = new;
  new->type = type;
  new->sp = sp;
  if( type==SHIFT ){
    new->x.stp = (struct state *)arg;
  }else{
    new->x.rp = (struct rule *)arg;
  }
}
/********************** New code to implement the "acttab" module ***********/
/*
** This module implements routines use to construct the yy_action[] table.
*/

/*
** The state of the yy_action table under construction is an instance of
** the following structure
*/
typedef struct acttab acttab;
struct acttab {
  int nAction;                 /* Number of used slots in aAction[] */
  int nActionAlloc;            /* Slots allocated for aAction[] */
  struct {
    int lookahead;             /* Value of the lookahead token */
    int action;                /* Action to take on the given lookahead */
  } *aAction,                  /* The yy_action[] table under construction */
    *aLookahead;               /* A single new transaction set */
  int mnLookahead;             /* Minimum aLookahead[].lookahead */
  int mnAction;                /* Action associated with mnLookahead */
  int mxLookahead;             /* Maximum aLookahead[].lookahead */
  int nLookahead;              /* Used slots in aLookahead[] */
  int nLookaheadAlloc;         /* Slots allocated in aLookahead[] */
};

/* Return the number of entries in the yy_action table */
#define acttab_size(X) ((X)->nAction)

/* The value for the N-th entry in yy_action */
#define acttab_yyaction(X,N)  ((X)->aAction[N].action)

/* The value for the N-th entry in yy_lookahead */
#define acttab_yylookahead(X,N)  ((X)->aAction[N].lookahead)

/* Free all memory associated with the given acttab */
void acttab_free(acttab *p){
  free( p->aAction );
  free( p->aLookahead );
  free( p );
}

/* Allocate a new acttab structure */
acttab *acttab_alloc(void){
  acttab *p = calloc( 1, sizeof(*p) );
  if( p==0 ){
    fprintf(stderr,"Unable to allocate memory for a new acttab.");
    exit(1);
  }
  memset(p, 0, sizeof(*p));
  return p;
}

/* Add a new action to the current transaction set
*/
void acttab_action(acttab *p, int lookahead, int action){
  if( p->nLookahead>=p->nLookaheadAlloc ){
    p->nLookaheadAlloc += 25;
    p->aLookahead = realloc( p->aLookahead,
                             sizeof(p->aLookahead[0])*p->nLookaheadAlloc );
    if( p->aLookahead==0 ){
      fprintf(stderr,"malloc failed\n");
      exit(1);
    }
  }
  if( p->nLookahead==0 ){
    p->mxLookahead = lookahead;
    p->mnLookahead = lookahead;
    p->mnAction = action;
  }else{
    if( p->mxLookahead<lookahead ) p->mxLookahead = lookahead;
    if( p->mnLookahead>lookahead ){
      p->mnLookahead = lookahead;
      p->mnAction = action;
    }
  }
  p->aLookahead[p->nLookahead].lookahead = lookahead;
  p->aLookahead[p->nLookahead].action = action;
  p->nLookahead++;
}

/*
** Add the transaction set built up with prior calls to acttab_action()
** into the current action table.  Then reset the transaction set back
** to an empty set in preparation for a new round of acttab_action() calls.
**
** Return the offset into the action table of the new transaction.
*/
int acttab_insert(acttab *p){
  int i, j, k, n;
  assert( p->nLookahead>0 );

  /* Make sure we have enough space to hold the expanded action table
  ** in the worst case.  The worst case occurs if the transaction set
  ** must be appended to the current action table
  */
  n = p->mxLookahead + 1;
  if( p->nAction + n >= p->nActionAlloc ){
    int oldAlloc = p->nActionAlloc;
    p->nActionAlloc = p->nAction + n + p->nActionAlloc + 20;
    p->aAction = realloc( p->aAction,
                          sizeof(p->aAction[0])*p->nActionAlloc);
    if( p->aAction==0 ){
      fprintf(stderr,"malloc failed\n");
      exit(1);
    }
    for(i=oldAlloc; i<p->nActionAlloc; i++){
      p->aAction[i].lookahead = -1;
      p->aAction[i].action = -1;
    }
  }

  /* Scan the existing action table looking for an offset where we can
  ** insert the current transaction set.  Fall out of the loop when that
  ** offset is found.  In the worst case, we fall out of the loop when
  ** i reaches p->nAction, which means we append the new transaction set.
  **
  ** i is the index in p->aAction[] where p->mnLookahead is inserted.
  */
  for(i=0; i<p->nAction+p->mnLookahead; i++){
    if( p->aAction[i].lookahead<0 ){
      for(j=0; j<p->nLookahead; j++){
        k = p->aLookahead[j].lookahead - p->mnLookahead + i;
        if( k<0 ) break;
        if( p->aAction[k].lookahead>=0 ) break;
      }
      if( j<p->nLookahead ) continue;
      for(j=0; j<p->nAction; j++){
        if( p->aAction[j].lookahead==j+p->mnLookahead-i ) break;
      }
      if( j==p->nAction ){
        break;  /* Fits in empty slots */
      }
    }else if( p->aAction[i].lookahead==p->mnLookahead ){
      if( p->aAction[i].action!=p->mnAction ) continue;
      for(j=0; j<p->nLookahead; j++){
        k = p->aLookahead[j].lookahead - p->mnLookahead + i;
        if( k<0 || k>=p->nAction ) break;
        if( p->aLookahead[j].lookahead!=p->aAction[k].lookahead ) break;
        if( p->aLookahead[j].action!=p->aAction[k].action ) break;
      }
      if( j<p->nLookahead ) continue;
      n = 0;
      for(j=0; j<p->nAction; j++){
        if( p->aAction[j].lookahead<0 ) continue;
        if( p->aAction[j].lookahead==j+p->mnLookahead-i ) n++;
      }
      if( n==p->nLookahead ){
        break;  /* Same as a prior transaction set */
      }
    }
  }
  /* Insert transaction set at index i. */
  for(j=0; j<p->nLookahead; j++){
    k = p->aLookahead[j].lookahead - p->mnLookahead + i;
    p->aAction[k] = p->aLookahead[j];
    if( k>=p->nAction ) p->nAction = k+1;
  }
  p->nLookahead = 0;

  /* Return the offset that is added to the lookahead in order to get the
  ** index into yy_action of the action */
  return i - p->mnLookahead;
}

/********************** From the file "build.c" *****************************/
/*
** Routines to construction the finite state machine for the LEMON
** parser generator.
*/

/* Find a precedence symbol of every rule in the grammar.
** 
** Those rules which have a precedence symbol coded in the input
** grammar using the "[symbol]" construct will already have the
** rp->precsym field filled.  Other rules take as their precedence
** symbol the first RHS symbol with a defined precedence.  If there
** are not RHS symbols with a defined precedence, the precedence
** symbol field is left blank.
*/
void FindRulePrecedences(xp)
struct lemon *xp;
{
  struct rule *rp;
  for(rp=xp->rule; rp; rp=rp->next){
    if( rp->precsym==0 ){
      int i, j;
      for(i=0; i<rp->nrhs && rp->precsym==0; i++){
        struct symbol *sp = rp->rhs[i];
        if( sp->type==MULTITERMINAL ){
          for(j=0; j<sp->nsubsym; j++){
            if( sp->subsym[j]->prec>=0 ){
              rp->precsym = sp->subsym[j];
              break;
            }
          }
        }else if( sp->prec>=0 ){
          rp->precsym = rp->rhs[i];
	}
      }
    }
  }
  return;
}

/* Find all nonterminals which will generate the empty string.
** Then go back and compute the first sets of every nonterminal.
** The first set is the set of all terminal symbols which can begin
** a string generated by that nonterminal.
*/
void FindFirstSets(lemp)
struct lemon *lemp;
{
  int i, j;
  struct rule *rp;
  int progress;

  for(i=0; i<lemp->nsymbol; i++){
    lemp->symbols[i]->lambda = LEMON_FALSE;
  }
  for(i=lemp->nterminal; i<lemp->nsymbol; i++){
    lemp->symbols[i]->firstset = SetNew();
  }

  /* First compute all lambdas */
  do{
    progress = 0;
    for(rp=lemp->rule; rp; rp=rp->next){
      if( rp->lhs->lambda ) continue;
      for(i=0; i<rp->nrhs; i++){
         struct symbol *sp = rp->rhs[i];
         if( sp->type!=TERMINAL || sp->lambda==LEMON_FALSE ) break;
      }
      if( i==rp->nrhs ){
        rp->lhs->lambda = LEMON_TRUE;
        progress = 1;
      }
    }
  }while( progress );

  /* Now compute all first sets */
  do{
    struct symbol *s1, *s2;
    progress = 0;
    for(rp=lemp->rule; rp; rp=rp->next){
      s1 = rp->lhs;
      for(i=0; i<rp->nrhs; i++){
        s2 = rp->rhs[i];
        if( s2->type==TERMINAL ){
          progress += SetAdd(s1->firstset,s2->index);
          break;
        }else if( s2->type==MULTITERMINAL ){
          for(j=0; j<s2->nsubsym; j++){
            progress += SetAdd(s1->firstset,s2->subsym[j]->index);
          }
          break;
	}else if( s1==s2 ){
          if( s1->lambda==LEMON_FALSE ) break;
	}else{
          progress += SetUnion(s1->firstset,s2->firstset);
          if( s2->lambda==LEMON_FALSE ) break;
	}
      }
    }
  }while( progress );
  return;
}

/* Compute all LR(0) states for the grammar.  Links
** are added to between some states so that the LR(1) follow sets
** can be computed later.
*/
PRIVATE struct state *getstate(/* struct lemon * */);  /* forward reference */
void FindStates(lemp)
struct lemon *lemp;
{
  struct symbol *sp;
  struct rule *rp;

  Configlist_init();

  /* Find the start symbol */
  if( lemp->start ){
    sp = Symbol_find(lemp->start);
    if( sp==0 ){
      ErrorMsg(lemp->filename,0,
"The specified start symbol \"%s\" is not \
in a nonterminal of the grammar.  \"%s\" will be used as the start \
symbol instead.",lemp->start,lemp->rule->lhs->name);
      lemp->errorcnt++;
      sp = lemp->rule->lhs;
    }
  }else{
    sp = lemp->rule->lhs;
  }

  /* Make sure the start symbol doesn't occur on the right-hand side of
  ** any rule.  Report an error if it does.  (YACC would generate a new
  ** start symbol in this case.) */
  for(rp=lemp->rule; rp; rp=rp->next){
    int i;
    for(i=0; i<rp->nrhs; i++){
      if( rp->rhs[i]==sp ){   /* FIX ME:  Deal with multiterminals */
        ErrorMsg(lemp->filename,0,
"The start symbol \"%s\" occurs on the \
right-hand side of a rule. This will result in a parser which \
does not work properly.",sp->name);
        lemp->errorcnt++;
      }
    }
  }

  /* The basis configuration set for the first state
  ** is all rules which have the start symbol as their
  ** left-hand side */
  for(rp=sp->rule; rp; rp=rp->nextlhs){
    struct config *newcfp;
    rp->lhsStart = 1;
    newcfp = Configlist_addbasis(rp,0);
    SetAdd(newcfp->fws,0);
  }

  /* Compute the first state.  All other states will be
  ** computed automatically during the computation of the first one.
  ** The returned pointer to the first state is not used. */
  (void)getstate(lemp);
  return;
}

/* Return a pointer to a state which is described by the configuration
** list which has been built from calls to Configlist_add.
*/
PRIVATE void buildshifts(/* struct lemon *, struct state * */); /* Forwd ref */
PRIVATE struct state *getstate(lemp)
struct lemon *lemp;
{
  struct config *cfp, *bp;
  struct state *stp;

  /* Extract the sorted basis of the new state.  The basis was constructed
  ** by prior calls to "Configlist_addbasis()". */
  Configlist_sortbasis();
  bp = Configlist_basis();

  /* Get a state with the same basis */
  stp = State_find(bp);
  if( stp ){
    /* A state with the same basis already exists!  Copy all the follow-set
    ** propagation links from the state under construction into the
    ** preexisting state, then return a pointer to the preexisting state */
    struct config *x, *y;
    for(x=bp, y=stp->bp; x && y; x=x->bp, y=y->bp){
      Plink_copy(&y->bplp,x->bplp);
      Plink_delete(x->fplp);
      x->fplp = x->bplp = 0;
    }
    cfp = Configlist_return();
    Configlist_eat(cfp);
  }else{
    /* This really is a new state.  Construct all the details */
    Configlist_closure(lemp);    /* Compute the configuration closure */
    Configlist_sort();           /* Sort the configuration closure */
    cfp = Configlist_return();   /* Get a pointer to the config list */
    stp = State_new();           /* A new state structure */
    MemoryCheck(stp);
    stp->bp = bp;                /* Remember the configuration basis */
    stp->cfp = cfp;              /* Remember the configuration closure */
    stp->statenum = lemp->nstate++; /* Every state gets a sequence number */
    stp->ap = 0;                 /* No actions, yet. */
    State_insert(stp,stp->bp);   /* Add to the state table */
    buildshifts(lemp,stp);       /* Recursively compute successor states */
  }
  return stp;
}

/*
** Return true if two symbols are the same.
*/
int same_symbol(a,b)
struct symbol *a;
struct symbol *b;
{
  int i;
  if( a==b ) return 1;
  if( a->type!=MULTITERMINAL ) return 0;
  if( b->type!=MULTITERMINAL ) return 0;
  if( a->nsubsym!=b->nsubsym ) return 0;
  for(i=0; i<a->nsubsym; i++){
    if( a->subsym[i]!=b->subsym[i] ) return 0;
  }
  return 1;
}

/* Construct all successor states to the given state.  A "successor"
** state is any state which can be reached by a shift action.
*/
PRIVATE void buildshifts(lemp,stp)
struct lemon *lemp;
struct state *stp;     /* The state from which successors are computed */
{
  struct config *cfp;  /* For looping thru the config closure of "stp" */
  struct config *bcfp; /* For the inner loop on config closure of "stp" */
  struct config *new;  /* */
  struct symbol *sp;   /* Symbol following the dot in configuration "cfp" */
  struct symbol *bsp;  /* Symbol following the dot in configuration "bcfp" */
  struct state *newstp; /* A pointer to a successor state */

  /* Each configuration becomes complete after it contibutes to a successor
  ** state.  Initially, all configurations are incomplete */
  for(cfp=stp->cfp; cfp; cfp=cfp->next) cfp->status = INCOMPLETE;

  /* Loop through all configurations of the state "stp" */
  for(cfp=stp->cfp; cfp; cfp=cfp->next){
    if( cfp->status==COMPLETE ) continue;    /* Already used by inner loop */
    if( cfp->dot>=cfp->rp->nrhs ) continue;  /* Can't shift this config */
    Configlist_reset();                      /* Reset the new config set */
    sp = cfp->rp->rhs[cfp->dot];             /* Symbol after the dot */

    /* For every configuration in the state "stp" which has the symbol "sp"
    ** following its dot, add the same configuration to the basis set under
    ** construction but with the dot shifted one symbol to the right. */
    for(bcfp=cfp; bcfp; bcfp=bcfp->next){
      if( bcfp->status==COMPLETE ) continue;    /* Already used */
      if( bcfp->dot>=bcfp->rp->nrhs ) continue; /* Can't shift this one */
      bsp = bcfp->rp->rhs[bcfp->dot];           /* Get symbol after dot */
      if( !same_symbol(bsp,sp) ) continue;      /* Must be same as for "cfp" */
      bcfp->status = COMPLETE;                  /* Mark this config as used */
      new = Configlist_addbasis(bcfp->rp,bcfp->dot+1);
      Plink_add(&new->bplp,bcfp);
    }

    /* Get a pointer to the state described by the basis configuration set
    ** constructed in the preceding loop */
    newstp = getstate(lemp);

    /* The state "newstp" is reached from the state "stp" by a shift action
    ** on the symbol "sp" */
    if( sp->type==MULTITERMINAL ){
      int i;
      for(i=0; i<sp->nsubsym; i++){
        Action_add(&stp->ap,SHIFT,sp->subsym[i],(char*)newstp);
      }
    }else{
      Action_add(&stp->ap,SHIFT,sp,(char *)newstp);
    }
  }
}

/*
** Construct the propagation links
*/
void FindLinks(lemp)
struct lemon *lemp;
{
  int i;
  struct config *cfp, *other;
  struct state *stp;
  struct plink *plp;

  /* Housekeeping detail:
  ** Add to every propagate link a pointer back to the state to
  ** which the link is attached. */
  for(i=0; i<lemp->nstate; i++){
    stp = lemp->sorted[i];
    for(cfp=stp->cfp; cfp; cfp=cfp->next){
      cfp->stp = stp;
    }
  }

  /* Convert all backlinks into forward links.  Only the forward
  ** links are used in the follow-set computation. */
  for(i=0; i<lemp->nstate; i++){
    stp = lemp->sorted[i];
    for(cfp=stp->cfp; cfp; cfp=cfp->next){
      for(plp=cfp->bplp; plp; plp=plp->next){
        other = plp->cfp;
        Plink_add(&other->fplp,cfp);
      }
    }
  }
}

/* Compute all followsets.
**
** A followset is the set of all symbols which can come immediately
** after a configuration.
*/
void FindFollowSets(lemp)
struct lemon *lemp;
{
  int i;
  struct config *cfp;
  struct plink *plp;
  int progress;
  int change;

  for(i=0; i<lemp->nstate; i++){
    for(cfp=lemp->sorted[i]->cfp; cfp; cfp=cfp->next){
      cfp->status = INCOMPLETE;
    }
  }
  
  do{
    progress = 0;
    for(i=0; i<lemp->nstate; i++){
      for(cfp=lemp->sorted[i]->cfp; cfp; cfp=cfp->next){
        if( cfp->status==COMPLETE ) continue;
        for(plp=cfp->fplp; plp; plp=plp->next){
          change = SetUnion(plp->cfp->fws,cfp->fws);
          if( change ){
            plp->cfp->status = INCOMPLETE;
            progress = 1;
	  }
	}
        cfp->status = COMPLETE;
      }
    }
  }while( progress );
}

static int resolve_conflict();

/* Compute the reduce actions, and resolve conflicts.
*/
void FindActions(lemp)
struct lemon *lemp;
{
  int i,j;
  struct config *cfp;
  struct state *stp;
  struct symbol *sp;
  struct rule *rp;

  /* Add all of the reduce actions 
  ** A reduce action is added for each element of the followset of
  ** a configuration which has its dot at the extreme right.
  */
  for(i=0; i<lemp->nstate; i++){   /* Loop over all states */
    stp = lemp->sorted[i];
    for(cfp=stp->cfp; cfp; cfp=cfp->next){  /* Loop over all configurations */
      if( cfp->rp->nrhs==cfp->dot ){        /* Is dot at extreme right? */
        for(j=0; j<lemp->nterminal; j++){
          if( SetFind(cfp->fws,j) ){
            /* Add a reduce action to the state "stp" which will reduce by the
            ** rule "cfp->rp" if the lookahead symbol is "lemp->symbols[j]" */
            Action_add(&stp->ap,REDUCE,lemp->symbols[j],(char *)cfp->rp);
          }
	}
      }
    }
  }

  /* Add the accepting token */
  if( lemp->start ){
    sp = Symbol_find(lemp->start);
    if( sp==0 ) sp = lemp->rule->lhs;
  }else{
    sp = lemp->rule->lhs;
  }
  /* Add to the first state (which is always the starting state of the
  ** finite state machine) an action to ACCEPT if the lookahead is the
  ** start nonterminal.  */
  Action_add(&lemp->sorted[0]->ap,ACCEPT,sp,0);

  /* Resolve conflicts */
  for(i=0; i<lemp->nstate; i++){
    struct action *ap, *nap;
    struct state *stp;
    stp = lemp->sorted[i];
    /* assert( stp->ap ); */
    stp->ap = Action_sort(stp->ap);
    for(ap=stp->ap; ap && ap->next; ap=ap->next){
      for(nap=ap->next; nap && nap->sp==ap->sp; nap=nap->next){
         /* The two actions "ap" and "nap" have the same lookahead.
         ** Figure out which one should be used */
         lemp->nconflict += resolve_conflict(ap,nap,lemp->errsym);
      }
    }
  }

  /* Report an error for each rule that can never be reduced. */
  for(rp=lemp->rule; rp; rp=rp->next) rp->canReduce = LEMON_FALSE;
  for(i=0; i<lemp->nstate; i++){
    struct action *ap;
    for(ap=lemp->sorted[i]->ap; ap; ap=ap->next){
      if( ap->type==REDUCE ) ap->x.rp->canReduce = LEMON_TRUE;
    }
  }
  for(rp=lemp->rule; rp; rp=rp->next){
    if( rp->canReduce ) continue;
    ErrorMsg(lemp->filename,rp->ruleline,"This rule can not be reduced.\n");
    lemp->errorcnt++;
  }
}

/* Resolve a conflict between the two given actions.  If the
** conflict can't be resolved, return non-zero.
**
** NO LONGER TRUE:
**   To resolve a conflict, first look to see if either action
**   is on an error rule.  In that case, take the action which
**   is not associated with the error rule.  If neither or both
**   actions are associated with an error rule, then try to
**   use precedence to resolve the conflict.
**
** If either action is a SHIFT, then it must be apx.  This
** function won't work if apx->type==REDUCE and apy->type==SHIFT.
*/
static int resolve_conflict(apx,apy,errsym)
struct action *apx;
struct action *apy;
struct symbol *errsym;   /* The error symbol (if defined.  NULL otherwise) */
{
  struct symbol *spx, *spy;
  int errcnt = 0;
  assert( apx->sp==apy->sp );  /* Otherwise there would be no conflict */
  if( apx->type==SHIFT && apy->type==SHIFT ){
    apy->type = SSCONFLICT;
    errcnt++;
  }
  if( apx->type==SHIFT && apy->type==REDUCE ){
    spx = apx->sp;
    spy = apy->x.rp->precsym;
    if( spy==0 || spx->prec<0 || spy->prec<0 ){
      /* Not enough precedence information. */
      apy->type = SRCONFLICT;
      errcnt++;
    }else if( spx->prec>spy->prec ){    /* Lower precedence wins */
      apy->type = RD_RESOLVED;
    }else if( spx->prec<spy->prec ){
      apx->type = SH_RESOLVED;
    }else if( spx->prec==spy->prec && spx->assoc==RIGHT ){ /* Use operator */
      apy->type = RD_RESOLVED;                             /* associativity */
    }else if( spx->prec==spy->prec && spx->assoc==LEFT ){  /* to break tie */
      apx->type = SH_RESOLVED;
    }else{
      assert( spx->prec==spy->prec && spx->assoc==NONE );
      apy->type = SRCONFLICT;
      errcnt++;
    }
  }else if( apx->type==REDUCE && apy->type==REDUCE ){
    spx = apx->x.rp->precsym;
    spy = apy->x.rp->precsym;
    if( spx==0 || spy==0 || spx->prec<0 ||
    spy->prec<0 || spx->prec==spy->prec ){
      apy->type = RRCONFLICT;
      errcnt++;
    }else if( spx->prec>spy->prec ){
      apy->type = RD_RESOLVED;
    }else if( spx->prec<spy->prec ){
      apx->type = RD_RESOLVED;
    }
  }else{
    assert( 
      apx->type==SH_RESOLVED ||
      apx->type==RD_RESOLVED ||
      apx->type==SSCONFLICT ||
      apx->type==SRCONFLICT ||
      apx->type==RRCONFLICT ||
      apy->type==SH_RESOLVED ||
      apy->type==RD_RESOLVED ||
      apy->type==SSCONFLICT ||
      apy->type==SRCONFLICT ||
      apy->type==RRCONFLICT
    );
    /* The REDUCE/SHIFT case cannot happen because SHIFTs come before
    ** REDUCEs on the list.  If we reach this point it must be because
    ** the parser conflict had already been resolved. */
  }
  return errcnt;
}
/********************* From the file "configlist.c" *************************/
/*
** Routines to processing a configuration list and building a state
** in the LEMON parser generator.
*/

static struct config *freelist = 0;      /* List of free configurations */
static struct config *current = 0;       /* Top of list of configurations */
static struct config **currentend = 0;   /* Last on list of configs */
static struct config *basis = 0;         /* Top of list of basis configs */
static struct config **basisend = 0;     /* End of list of basis configs */

/* Return a pointer to a new configuration */
PRIVATE struct config *newconfig(){
  struct config *new;
  if( freelist==0 ){
    int i;
    int amt = 3;
    freelist = (struct config *)calloc( amt, sizeof(struct config) );
    if( freelist==0 ){
      fprintf(stderr,"Unable to allocate memory for a new configuration.");
      exit(1);
    }
    for(i=0; i<amt-1; i++) freelist[i].next = &freelist[i+1];
    freelist[amt-1].next = 0;
  }
  new = freelist;
  freelist = freelist->next;
  return new;
}

/* The configuration "old" is no longer used */
PRIVATE void deleteconfig(old)
struct config *old;
{
  old->next = freelist;
  freelist = old;
}

/* Initialized the configuration list builder */
void Configlist_init(){
  current = 0;
  currentend = &current;
  basis = 0;
  basisend = &basis;
  Configtable_init();
  return;
}

/* Initialized the configuration list builder */
void Configlist_reset(){
  current = 0;
  currentend = &current;
  basis = 0;
  basisend = &basis;
  Configtable_clear(0);
  return;
}

/* Add another configuration to the configuration list */
struct config *Configlist_add(rp,dot)
struct rule *rp;    /* The rule */
int dot;            /* Index into the RHS of the rule where the dot goes */
{
  struct config *cfp, model;

  assert( currentend!=0 );
  model.rp = rp;
  model.dot = dot;
  cfp = Configtable_find(&model);
  if( cfp==0 ){
    cfp = newconfig();
    cfp->rp = rp;
    cfp->dot = dot;
    cfp->fws = SetNew();
    cfp->stp = 0;
    cfp->fplp = cfp->bplp = 0;
    cfp->next = 0;
    cfp->bp = 0;
    *currentend = cfp;
    currentend = &cfp->next;
    Configtable_insert(cfp);
  }
  return cfp;
}

/* Add a basis configuration to the configuration list */
struct config *Configlist_addbasis(rp,dot)
struct rule *rp;
int dot;
{
  struct config *cfp, model;

  assert( basisend!=0 );
  assert( currentend!=0 );
  model.rp = rp;
  model.dot = dot;
  cfp = Configtable_find(&model);
  if( cfp==0 ){
    cfp = newconfig();
    cfp->rp = rp;
    cfp->dot = dot;
    cfp->fws = SetNew();
    cfp->stp = 0;
    cfp->fplp = cfp->bplp = 0;
    cfp->next = 0;
    cfp->bp = 0;
    *currentend = cfp;
    currentend = &cfp->next;
    *basisend = cfp;
    basisend = &cfp->bp;
    Configtable_insert(cfp);
  }
  return cfp;
}

/* Compute the closure of the configuration list */
void Configlist_closure(lemp)
struct lemon *lemp;
{
  struct config *cfp, *newcfp;
  struct rule *rp, *newrp;
  struct symbol *sp, *xsp;
  int i, dot;

  assert( currentend!=0 );
  for(cfp=current; cfp; cfp=cfp->next){
    rp = cfp->rp;
    dot = cfp->dot;
    if( dot>=rp->nrhs ) continue;
    sp = rp->rhs[dot];
    if( sp->type==NONTERMINAL ){
      if( sp->rule==0 && sp!=lemp->errsym ){
        ErrorMsg(lemp->filename,rp->line,"Nonterminal \"%s\" has no rules.",
          sp->name);
        lemp->errorcnt++;
      }
      for(newrp=sp->rule; newrp; newrp=newrp->nextlhs){
        newcfp = Configlist_add(newrp,0);
        for(i=dot+1; i<rp->nrhs; i++){
          xsp = rp->rhs[i];
          if( xsp->type==TERMINAL ){
            SetAdd(newcfp->fws,xsp->index);
            break;
          }else if( xsp->type==MULTITERMINAL ){
            int k;
            for(k=0; k<xsp->nsubsym; k++){
              SetAdd(newcfp->fws, xsp->subsym[k]->index);
            }
            break;
	  }else{
            SetUnion(newcfp->fws,xsp->firstset);
            if( xsp->lambda==LEMON_FALSE ) break;
	  }
	}
        if( i==rp->nrhs ) Plink_add(&cfp->fplp,newcfp);
      }
    }
  }
  return;
}

/* Sort the configuration list */
void Configlist_sort(){
  current = (struct config *)msort((char *)current,(char **)&(current->next),Configcmp);
  currentend = 0;
  return;
}

/* Sort the basis configuration list */
void Configlist_sortbasis(){
  basis = (struct config *)msort((char *)current,(char **)&(current->bp),Configcmp);
  basisend = 0;
  return;
}

/* Return a pointer to the head of the configuration list and
** reset the list */
struct config *Configlist_return(){
  struct config *old;
  old = current;
  current = 0;
  currentend = 0;
  return old;
}

/* Return a pointer to the head of the configuration list and
** reset the list */
struct config *Configlist_basis(){
  struct config *old;
  old = basis;
  basis = 0;
  basisend = 0;
  return old;
}

/* Free all elements of the given configuration list */
void Configlist_eat(cfp)
struct config *cfp;
{
  struct config *nextcfp;
  for(; cfp; cfp=nextcfp){
    nextcfp = cfp->next;
    assert( cfp->fplp==0 );
    assert( cfp->bplp==0 );
    if( cfp->fws ) SetFree(cfp->fws);
    deleteconfig(cfp);
  }
  return;
}
/***************** From the file "error.c" *********************************/
/*
** Code for printing error message.
*/

/* Find a good place to break "msg" so that its length is at least "min"
** but no more than "max".  Make the point as close to max as possible.
*/
static int findbreak(msg,min,max)
char *msg;
int min;
int max;
{
  int i,spot;
  char c;
  for(i=spot=min; i<=max; i++){
    c = msg[i];
    if( c=='\t' ) msg[i] = ' ';
    if( c=='\n' ){ msg[i] = ' '; spot = i; break; }
    if( c==0 ){ spot = i; break; }
    if( c=='-' && i<max-1 ) spot = i+1;
    if( c==' ' ) spot = i;
  }
  return spot;
}

/*
** The error message is split across multiple lines if necessary.  The
** splits occur at a space, if there is a space available near the end
** of the line.
*/
#define ERRMSGSIZE  10000 /* Hope this is big enough.  No way to error check */
#define LINEWIDTH      79 /* Max width of any output line */
#define PREFIXLIMIT    30 /* Max width of the prefix on each line */
void ErrorMsg(const char *filename, int lineno, const char *format, ...){
  char errmsg[ERRMSGSIZE];
  char prefix[PREFIXLIMIT+10];
  int errmsgsize;
  int prefixsize;
  int availablewidth;
  va_list ap;
  int end, restart, base;

  va_start(ap, format);
  /* Prepare a prefix to be prepended to every output line */
  if( lineno>0 ){
    snprintf(prefix,sizeof prefix,"%.*s:%d: ",PREFIXLIMIT-10,filename,lineno);
  }else{
    snprintf(prefix,sizeof prefix,"%.*s: ",PREFIXLIMIT-10,filename);
  }
  prefixsize = lemonStrlen(prefix);
  availablewidth = LINEWIDTH - prefixsize;

  /* Generate the error message */
  vsnprintf(errmsg,sizeof errmsg,format,ap);
  va_end(ap);
  errmsgsize = lemonStrlen(errmsg);
  /* Remove trailing '\n's from the error message. */
  while( errmsgsize>0 && errmsg[errmsgsize-1]=='\n' ){
     errmsg[--errmsgsize] = 0;
  }

  /* Print the error message */
  base = 0;
  while( errmsg[base]!=0 ){
    end = restart = findbreak(&errmsg[base],0,availablewidth);
    restart += base;
    while( errmsg[restart]==' ' ) restart++;
    fprintf(stdout,"%s%.*s\n",prefix,end,&errmsg[base]);
    base = restart;
  }
}
/**************** From the file "main.c" ************************************/
/*
** Main program file for the LEMON parser generator.
*/

/* Report an out-of-memory condition and abort.  This function
** is used mostly by the "MemoryCheck" macro in struct.h
*/
void memory_error(){
  fprintf(stderr,"Out of memory.  Aborting...\n");
  exit(1);
}

static int nDefine = 0;      /* Number of -D options on the command line */
static char **azDefine = 0;  /* Name of the -D macros */

/* This routine is called with the argument to each -D command-line option.
** Add the macro defined to the azDefine array.
*/
static void handle_D_option(char *z){
  char **paz;
  nDefine++;
  azDefine = realloc(azDefine, sizeof(azDefine[0])*nDefine);
  if( azDefine==0 ){
    fprintf(stderr,"out of memory\n");
    exit(1);
  }
  paz = &azDefine[nDefine-1];
  *paz = malloc( lemonStrlen(z)+1 );
  if( *paz==0 ){
    fprintf(stderr,"out of memory\n");
    exit(1);
  }
  strcpy(*paz, z);
  for(z=*paz; *z && *z!='='; z++){}
  *z = 0;
}


/* The main program.  Parse the command line and do it... */
int main(argc,argv)
int argc;
char **argv;
{
  static int version = 0;
  static int rpflag = 0;
  static int basisflag = 0;
  static int compress = 0;
  static int quiet = 0;
  static int statistics = 0;
  static int mhflag = 0;
  static int nolinenosflag = 0;
  static struct s_options options[] = {
    {OPT_FLAG, "b", (char*)&basisflag, "Print only the basis in report."},
    {OPT_FLAG, "c", (char*)&compress, "Don't compress the action table."},
    {OPT_FSTR, "D", (char*)handle_D_option, "Define an %ifdef macro."},
    {OPT_FLAG, "g", (char*)&rpflag, "Print grammar without actions."},
    {OPT_FLAG, "m", (char*)&mhflag, "Output a makeheaders compatible file."},
    {OPT_FLAG, "l", (char*)&nolinenosflag, "Do not print #line statements."},
    {OPT_FLAG, "q", (char*)&quiet, "(Quiet) Don't print the report file."},
    {OPT_FLAG, "s", (char*)&statistics,
                                   "Print parser stats to standard output."},
    {OPT_FLAG, "x", (char*)&version, "Print the version number."},
    {OPT_FLAG,0,0,0}
  };
  int i;
  struct lemon lem;

  OptInit(argv,options,stderr);
  if( version ){
     printf("Lemon version 1.0\n");
     exit(0); 
  }
  if( OptNArgs()!=1 ){
    fprintf(stderr,"Exactly one filename argument is required.\n");
    exit(1);
  }
  memset(&lem, 0, sizeof(lem));
  lem.errorcnt = 0;

  /* Initialize the machine */
  Strsafe_init();
  Symbol_init();
  State_init();
  lem.argv0 = argv[0];
  lem.filename = OptArg(0);
  lem.basisflag = basisflag;
  lem.nolinenosflag = nolinenosflag;
  Symbol_new("$");
  lem.errsym = Symbol_new("error");
  lem.errsym->useCnt = 0;

  /* Parse the input file */
  Parse(&lem);
  if( lem.errorcnt ) exit(lem.errorcnt);
  if( lem.nrule==0 ){
    fprintf(stderr,"Empty grammar.\n");
    exit(1);
  }

  /* Count and index the symbols of the grammar */
  lem.nsymbol = Symbol_count();
  Symbol_new("{default}");
  lem.symbols = Symbol_arrayof();
  for(i=0; i<=lem.nsymbol; i++) lem.symbols[i]->index = i;
  qsort(lem.symbols,lem.nsymbol+1,sizeof(struct symbol*),
        (int(*)())Symbolcmpp);
  for(i=0; i<=lem.nsymbol; i++) lem.symbols[i]->index = i;
  for(i=1; isupper(lem.symbols[i]->name[0]); i++);
  lem.nterminal = i;

  /* Generate a reprint of the grammar, if requested on the command line */
  if( rpflag ){
    Reprint(&lem);
  }else{
    /* Initialize the size for all follow and first sets */
    SetSize(lem.nterminal+1);

    /* Find the precedence for every production rule (that has one) */
    FindRulePrecedences(&lem);

    /* Compute the lambda-nonterminals and the first-sets for every
    ** nonterminal */
    FindFirstSets(&lem);

    /* Compute all LR(0) states.  Also record follow-set propagation
    ** links so that the follow-set can be computed later */
    lem.nstate = 0;
    FindStates(&lem);
    lem.sorted = State_arrayof();

    /* Tie up loose ends on the propagation links */
    FindLinks(&lem);

    /* Compute the follow set of every reducible configuration */
    FindFollowSets(&lem);

    /* Compute the action tables */
    FindActions(&lem);

    /* Compress the action tables */
    if( compress==0 ) CompressTables(&lem);

    /* Reorder and renumber the states so that states with fewer choices
    ** occur at the end. */
    ResortStates(&lem);

    /* Generate a report of the parser generated.  (the "y.output" file) */
    if( !quiet ) ReportOutput(&lem);

    /* Generate the source code for the parser */
    ReportTable(&lem, mhflag);

    /* Produce a header file for use by the scanner.  (This step is
    ** omitted if the "-m" option is used because makeheaders will
    ** generate the file for us.) */
    if( !mhflag ) ReportHeader(&lem);
  }
  if( statistics ){
    printf("Parser statistics: %d terminals, %d nonterminals, %d rules\n",
      lem.nterminal, lem.nsymbol - lem.nterminal, lem.nrule);
    printf("                   %d states, %d parser table entries, %d conflicts\n",
      lem.nstate, lem.tablesize, lem.nconflict);
  }
  if( lem.nconflict ){
    fprintf(stderr,"%d parsing conflicts.\n",lem.nconflict);
  }
  exit(lem.errorcnt + lem.nconflict);
  return (lem.errorcnt + lem.nconflict);
}
/******************** From the file "msort.c" *******************************/
/*
** A generic merge-sort program.
**
** USAGE:
** Let "ptr" be a pointer to some structure which is at the head of
** a null-terminated list.  Then to sort the list call:
**
**     ptr = msort(ptr,&(ptr->next),cmpfnc);
**
** In the above, "cmpfnc" is a pointer to a function which compares
** two instances of the structure and returns an integer, as in
** strcmp.  The second argument is a pointer to the pointer to the
** second element of the linked list.  This address is used to compute
** the offset to the "next" field within the structure.  The offset to
** the "next" field must be constant for all structures in the list.
**
** The function returns a new pointer which is the head of the list
** after sorting.
**
** ALGORITHM:
** Merge-sort.
*/

/*
** Return a pointer to the next structure in the linked list.
*/
#define NEXT(A) (*(char**)(((unsigned long)A)+offset))

/*
** Inputs:
**   a:       A sorted, null-terminated linked list.  (May be null).
**   b:       A sorted, null-terminated linked list.  (May be null).
**   cmp:     A pointer to the comparison function.
**   offset:  Offset in the structure to the "next" field.
**
** Return Value:
**   A pointer to the head of a sorted list containing the elements
**   of both a and b.
**
** Side effects:
**   The "next" pointers for elements in the lists a and b are
**   changed.
*/
static char *merge(
  char *a,
  char *b,
  int (*cmp)(const char*,const char*),
  int offset
){
  char *ptr, *head;

  if( a==0 ){
    head = b;
  }else if( b==0 ){
    head = a;
  }else{
    if( (*cmp)(a,b)<0 ){
      ptr = a;
      a = NEXT(a);
    }else{
      ptr = b;
      b = NEXT(b);
    }
    head = ptr;
    while( a && b ){
      if( (*cmp)(a,b)<0 ){
        NEXT(ptr) = a;
        ptr = a;
        a = NEXT(a);
      }else{
        NEXT(ptr) = b;
        ptr = b;
        b = NEXT(b);
      }
    }
    if( a ) NEXT(ptr) = a;
    else    NEXT(ptr) = b;
  }
  return head;
}

/*
** Inputs:
**   list:      Pointer to a singly-linked list of structures.
**   next:      Pointer to pointer to the second element of the list.
**   cmp:       A comparison function.
**
** Return Value:
**   A pointer to the head of a sorted list containing the elements
**   orginally in list.
**
** Side effects:
**   The "next" pointers for elements in list are changed.
*/
#define LISTSIZE 30
static char *msort(
  char *list,
  char **next,
  int (*cmp)(const char*,const char*)
){
  unsigned long offset;
  char *ep;
  char *set[LISTSIZE];
  int i;
  offset = (unsigned long)next - (unsigned long)list;
  for(i=0; i<LISTSIZE; i++) set[i] = 0;
  while( list ){
    ep = list;
    list = NEXT(list);
    NEXT(ep) = 0;
    for(i=0; i<LISTSIZE-1 && set[i]!=0; i++){
      ep = merge(ep,set[i],cmp,offset);
      set[i] = 0;
    }
    set[i] = ep;
  }
  ep = 0;
  for(i=0; i<LISTSIZE; i++) if( set[i] ) ep = merge(ep,set[i],cmp,offset);
  return ep;
}
/************************ From the file "option.c" **************************/
static char **argv;
static struct s_options *op;
static FILE *errstream;

#define ISOPT(X) ((X)[0]=='-'||(X)[0]=='+'||strchr((X),'=')!=0)

/*
** Print the command line with a carrot pointing to the k-th character
** of the n-th field.
*/
static void errline(n,k,err)
int n;
int k;
FILE *err;
{
  int spcnt, i;
  if( argv[0] ) fprintf(err,"%s",argv[0]);
  spcnt = lemonStrlen(argv[0]) + 1;
  for(i=1; i<n && argv[i]; i++){
    fprintf(err," %s",argv[i]);
    spcnt += lemonStrlen(argv[i])+1;
  }
  spcnt += k;
  for(; argv[i]; i++) fprintf(err," %s",argv[i]);
  if( spcnt<20 ){
    fprintf(err,"\n%*s^-- here\n",spcnt,"");
  }else{
    fprintf(err,"\n%*shere --^\n",spcnt-7,"");
  }
}

/*
** Return the index of the N-th non-switch argument.  Return -1
** if N is out of range.
*/
static int argindex(n)
int n;
{
  int i;
  int dashdash = 0;
  if( argv!=0 && *argv!=0 ){
    for(i=1; argv[i]; i++){
      if( dashdash || !ISOPT(argv[i]) ){
        if( n==0 ) return i;
        n--;
      }
      if( strcmp(argv[i],"--")==0 ) dashdash = 1;
    }
  }
  return -1;
}

static char emsg[] = "Command line syntax error: ";

/*
** Process a flag command line argument.
*/
static int handleflags(i,err)
int i;
FILE *err;
{
  int v;
  int errcnt = 0;
  int j;
  for(j=0; op[j].label; j++){
    if( strncmp(&argv[i][1],op[j].label,lemonStrlen(op[j].label))==0 ) break;
  }
  v = argv[i][0]=='-' ? 1 : 0;
  if( op[j].label==0 ){
    if( err ){
      fprintf(err,"%sundefined option.\n",emsg);
      errline(i,1,err);
    }
    errcnt++;
  }else if( op[j].type==OPT_FLAG ){
    *((int*)op[j].arg) = v;
  }else if( op[j].type==OPT_FFLAG ){
    (*(void(*)())(op[j].arg))(v);
  }else if( op[j].type==OPT_FSTR ){
    (*(void(*)())(op[j].arg))(&argv[i][2]);
  }else{
    if( err ){
      fprintf(err,"%smissing argument on switch.\n",emsg);
      errline(i,1,err);
    }
    errcnt++;
  }
  return errcnt;
}

/*
** Process a command line switch which has an argument.
*/
static int handleswitch(i,err)
int i;
FILE *err;
{
  int lv = 0;
  double dv = 0.0;
  char *sv = 0, *end;
  char *cp;
  int j;
  int errcnt = 0;
  cp = strchr(argv[i],'=');
  assert( cp!=0 );
  *cp = 0;
  for(j=0; op[j].label; j++){
    if( strcmp(argv[i],op[j].label)==0 ) break;
  }
  *cp = '=';
  if( op[j].label==0 ){
    if( err ){
      fprintf(err,"%sundefined option.\n",emsg);
      errline(i,0,err);
    }
    errcnt++;
  }else{
    cp++;
    switch( op[j].type ){
      case OPT_FLAG:
      case OPT_FFLAG:
        if( err ){
          fprintf(err,"%soption requires an argument.\n",emsg);
          errline(i,0,err);
        }
        errcnt++;
        break;
      case OPT_DBL:
      case OPT_FDBL:
        dv = strtod(cp,&end);
        if( *end ){
          if( err ){
            fprintf(err,"%sillegal character in floating-point argument.\n",emsg);
            errline(i,((unsigned long)end)-(unsigned long)argv[i],err);
          }
          errcnt++;
        }
        break;
      case OPT_INT:
      case OPT_FINT:
        lv = strtol(cp,&end,0);
        if( *end ){
          if( err ){
            fprintf(err,"%sillegal character in integer argument.\n",emsg);
            errline(i,((unsigned long)end)-(unsigned long)argv[i],err);
          }
          errcnt++;
        }
        break;
      case OPT_STR:
      case OPT_FSTR:
        sv = cp;
        break;
    }
    switch( op[j].type ){
      case OPT_FLAG:
      case OPT_FFLAG:
        break;
      case OPT_DBL:
        *(double*)(op[j].arg) = dv;
        break;
      case OPT_FDBL:
        (*(void(*)())(op[j].arg))(dv);
        break;
      case OPT_INT:
        *(int*)(op[j].arg) = lv;
        break;
      case OPT_FINT:
        (*(void(*)())(op[j].arg))((int)lv);
        break;
      case OPT_STR:
        *(char**)(op[j].arg) = sv;
        break;
      case OPT_FSTR:
        (*(void(*)())(op[j].arg))(sv);
        break;
    }
  }
  return errcnt;
}

int OptInit(a,o,err)
char **a;
struct s_options *o;
FILE *err;
{
  int errcnt = 0;
  argv = a;
  op = o;
  errstream = err;
  if( argv && *argv && op ){
    int i;
    for(i=1; argv[i]; i++){
      if( argv[i][0]=='+' || argv[i][0]=='-' ){
        errcnt += handleflags(i,err);
      }else if( strchr(argv[i],'=') ){
        errcnt += handleswitch(i,err);
      }
    }
  }
  if( errcnt>0 ){
    fprintf(err,"Valid command line options for \"%s\" are:\n",*a);
    OptPrint();
    exit(1);
  }
  return 0;
}

int OptNArgs(){
  int cnt = 0;
  int dashdash = 0;
  int i;
  if( argv!=0 && argv[0]!=0 ){
    for(i=1; argv[i]; i++){
      if( dashdash || !ISOPT(argv[i]) ) cnt++;
      if( strcmp(argv[i],"--")==0 ) dashdash = 1;
    }
  }
  return cnt;
}

char *OptArg(n)
int n;
{
  int i;
  i = argindex(n);
  return i>=0 ? argv[i] : 0;
}

void OptErr(n)
int n;
{
  int i;
  i = argindex(n);
  if( i>=0 ) errline(i,0,errstream);
}

void OptPrint(){
  int i;
  int max, len;
  max = 0;
  for(i=0; op[i].label; i++){
    len = lemonStrlen(op[i].label) + 1;
    switch( op[i].type ){
      case OPT_FLAG:
      case OPT_FFLAG:
        break;
      case OPT_INT:
      case OPT_FINT:
        len += 9;       /* length of "<integer>" */
        break;
      case OPT_DBL:
      case OPT_FDBL:
        len += 6;       /* length of "<real>" */
        break;
      case OPT_STR:
      case OPT_FSTR:
        len += 8;       /* length of "<string>" */
        break;
    }
    if( len>max ) max = len;
  }
  for(i=0; op[i].label; i++){
    switch( op[i].type ){
      case OPT_FLAG:
      case OPT_FFLAG:
        fprintf(errstream,"  -%-*s  %s\n",max,op[i].label,op[i].message);
        break;
      case OPT_INT:
      case OPT_FINT:
        fprintf(errstream,"  %s=<integer>%*s  %s\n",op[i].label,
          (int)(max-lemonStrlen(op[i].label)-9),"",op[i].message);
        break;
      case OPT_DBL:
      case OPT_FDBL:
        fprintf(errstream,"  %s=<real>%*s  %s\n",op[i].label,
          (int)(max-lemonStrlen(op[i].label)-6),"",op[i].message);
        break;
      case OPT_STR:
      case OPT_FSTR:
        fprintf(errstream,"  %s=<string>%*s  %s\n",op[i].label,
          (int)(max-lemonStrlen(op[i].label)-8),"",op[i].message);
        break;
    }
  }
}
/*********************** From the file "parse.c" ****************************/
/*
** Input file parser for the LEMON parser generator.
*/

/* The state of the parser */
struct pstate {
  char *filename;       /* Name of the input file */
  int tokenlineno;      /* Linenumber at which current token starts */
  int errorcnt;         /* Number of errors so far */
  char *tokenstart;     /* Text of current token */
  struct lemon *gp;     /* Global state vector */
  enum e_state {
    INITIALIZE,
    WAITING_FOR_DECL_OR_RULE,
    WAITING_FOR_DECL_KEYWORD,
    WAITING_FOR_DECL_ARG,
    WAITING_FOR_PRECEDENCE_SYMBOL,
    WAITING_FOR_ARROW,
    IN_RHS,
    LHS_ALIAS_1,
    LHS_ALIAS_2,
    LHS_ALIAS_3,
    RHS_ALIAS_1,
    RHS_ALIAS_2,
    PRECEDENCE_MARK_1,
    PRECEDENCE_MARK_2,
    RESYNC_AFTER_RULE_ERROR,
    RESYNC_AFTER_DECL_ERROR,
    WAITING_FOR_DESTRUCTOR_SYMBOL,
    WAITING_FOR_DATATYPE_SYMBOL,
    WAITING_FOR_FALLBACK_ID,
    WAITING_FOR_WILDCARD_ID
  } state;                   /* The state of the parser */
  struct symbol *fallback;   /* The fallback token */
  struct symbol *lhs;        /* Left-hand side of current rule */
  char *lhsalias;            /* Alias for the LHS */
  int nrhs;                  /* Number of right-hand side symbols seen */
  struct symbol *rhs[MAXRHS];  /* RHS symbols */
  char *alias[MAXRHS];       /* Aliases for each RHS symbol (or NULL) */
  struct rule *prevrule;     /* Previous rule parsed */
  char *declkeyword;         /* Keyword of a declaration */
  char **declargslot;        /* Where the declaration argument should be put */
  int insertLineMacro;       /* Add #line before declaration insert */
  int *decllinenoslot;       /* Where to write declaration line number */
  enum e_assoc declassoc;    /* Assign this association to decl arguments */
  int preccounter;           /* Assign this precedence to decl arguments */
  struct rule *firstrule;    /* Pointer to first rule in the grammar */
  struct rule *lastrule;     /* Pointer to the most recently parsed rule */
};

/* Parse a single token */
static void parseonetoken(psp)
struct pstate *psp;
{
  char *x;
  x = Strsafe(psp->tokenstart);     /* Save the token permanently */
#if 0
  printf("%s:%d: Token=[%s] state=%d\n",psp->filename,psp->tokenlineno,
    x,psp->state);
#endif
  switch( psp->state ){
    case INITIALIZE:
      psp->prevrule = 0;
      psp->preccounter = 0;
      psp->firstrule = psp->lastrule = 0;
      psp->gp->nrule = 0;
      /* Fall thru to next case */
    case WAITING_FOR_DECL_OR_RULE:
      if( x[0]=='%' ){
        psp->state = WAITING_FOR_DECL_KEYWORD;
      }else if( islower(x[0]) ){
        psp->lhs = Symbol_new(x);
        psp->nrhs = 0;
        psp->lhsalias = 0;
        psp->state = WAITING_FOR_ARROW;
      }else if( x[0]=='{' ){
        if( psp->prevrule==0 ){
          ErrorMsg(psp->filename,psp->tokenlineno,
"There is no prior rule opon which to attach the code \
fragment which begins on this line.");
          psp->errorcnt++;
	}else if( psp->prevrule->code!=0 ){
          ErrorMsg(psp->filename,psp->tokenlineno,
"Code fragment beginning on this line is not the first \
to follow the previous rule.");
          psp->errorcnt++;
        }else{
          psp->prevrule->line = psp->tokenlineno;
          psp->prevrule->code = &x[1];
	}
      }else if( x[0]=='[' ){
        psp->state = PRECEDENCE_MARK_1;
      }else{
        ErrorMsg(psp->filename,psp->tokenlineno,
          "Token \"%s\" should be either \"%%\" or a nonterminal name.",
          x);
        psp->errorcnt++;
      }
      break;
    case PRECEDENCE_MARK_1:
      if( !isupper(x[0]) ){
        ErrorMsg(psp->filename,psp->tokenlineno,
          "The precedence symbol must be a terminal.");
        psp->errorcnt++;
      }else if( psp->prevrule==0 ){
        ErrorMsg(psp->filename,psp->tokenlineno,
          "There is no prior rule to assign precedence \"[%s]\".",x);
        psp->errorcnt++;
      }else if( psp->prevrule->precsym!=0 ){
        ErrorMsg(psp->filename,psp->tokenlineno,
"Precedence mark on this line is not the first \
to follow the previous rule.");
        psp->errorcnt++;
      }else{
        psp->prevrule->precsym = Symbol_new(x);
      }
      psp->state = PRECEDENCE_MARK_2;
      break;
    case PRECEDENCE_MARK_2:
      if( x[0]!=']' ){
        ErrorMsg(psp->filename,psp->tokenlineno,
          "Missing \"]\" on precedence mark.");
        psp->errorcnt++;
      }
      psp->state = WAITING_FOR_DECL_OR_RULE;
      break;
    case WAITING_FOR_ARROW:
      if( x[0]==':' && x[1]==':' && x[2]=='=' ){
        psp->state = IN_RHS;
      }else if( x[0]=='(' ){
        psp->state = LHS_ALIAS_1;
      }else{
        ErrorMsg(psp->filename,psp->tokenlineno,
          "Expected to see a \":\" following the LHS symbol \"%s\".",
          psp->lhs->name);
        psp->errorcnt++;
        psp->state = RESYNC_AFTER_RULE_ERROR;
      }
      break;
    case LHS_ALIAS_1:
      if( isalpha(x[0]) ){
        psp->lhsalias = x;
        psp->state = LHS_ALIAS_2;
      }else{
        ErrorMsg(psp->filename,psp->tokenlineno,
          "\"%s\" is not a valid alias for the LHS \"%s\"\n",
          x,psp->lhs->name);
        psp->errorcnt++;
        psp->state = RESYNC_AFTER_RULE_ERROR;
      }
      break;
    case LHS_ALIAS_2:
      if( x[0]==')' ){
        psp->state = LHS_ALIAS_3;
      }else{
        ErrorMsg(psp->filename,psp->tokenlineno,
          "Missing \")\" following LHS alias name \"%s\".",psp->lhsalias);
        psp->errorcnt++;
        psp->state = RESYNC_AFTER_RULE_ERROR;
      }
      break;
    case LHS_ALIAS_3:
      if( x[0]==':' && x[1]==':' && x[2]=='=' ){
        psp->state = IN_RHS;
      }else{
        ErrorMsg(psp->filename,psp->tokenlineno,
          "Missing \"->\" following: \"%s(%s)\".",
           psp->lhs->name,psp->lhsalias);
        psp->errorcnt++;
        psp->state = RESYNC_AFTER_RULE_ERROR;
      }
      break;
    case IN_RHS:
      if( x[0]=='.' ){
        struct rule *rp;
        rp = (struct rule *)calloc( sizeof(struct rule) + 
             sizeof(struct symbol*)*psp->nrhs + sizeof(char*)*psp->nrhs, 1);
        if( rp==0 ){
          ErrorMsg(psp->filename,psp->tokenlineno,
            "Can't allocate enough memory for this rule.");
          psp->errorcnt++;
          psp->prevrule = 0;
	}else{
          int i;
          rp->ruleline = psp->tokenlineno;
          rp->rhs = (struct symbol**)&rp[1];
          rp->rhsalias = (char**)&(rp->rhs[psp->nrhs]);
          for(i=0; i<psp->nrhs; i++){
            rp->rhs[i] = psp->rhs[i];
            rp->rhsalias[i] = psp->alias[i];
	  }
          rp->lhs = psp->lhs;
          rp->lhsalias = psp->lhsalias;
          rp->nrhs = psp->nrhs;
          rp->code = 0;
          rp->precsym = 0;
          rp->index = psp->gp->nrule++;
          rp->nextlhs = rp->lhs->rule;
          rp->lhs->rule = rp;
          rp->next = 0;
          if( psp->firstrule==0 ){
            psp->firstrule = psp->lastrule = rp;
	  }else{
            psp->lastrule->next = rp;
            psp->lastrule = rp;
	  }
          psp->prevrule = rp;
	}
        psp->state = WAITING_FOR_DECL_OR_RULE;
      }else if( isalpha(x[0]) ){
        if( psp->nrhs>=MAXRHS ){
          ErrorMsg(psp->filename,psp->tokenlineno,
            "Too many symbols on RHS of rule beginning at \"%s\".",
            x);
          psp->errorcnt++;
          psp->state = RESYNC_AFTER_RULE_ERROR;
	}else{
          psp->rhs[psp->nrhs] = Symbol_new(x);
          psp->alias[psp->nrhs] = 0;
          psp->nrhs++;
	}
      }else if( (x[0]=='|' || x[0]=='/') && psp->nrhs>0 ){
        struct symbol *msp = psp->rhs[psp->nrhs-1];
        if( msp->type!=MULTITERMINAL ){
          struct symbol *origsp = msp;
          msp = calloc(1,sizeof(*msp));
          memset(msp, 0, sizeof(*msp));
          msp->type = MULTITERMINAL;
          msp->nsubsym = 1;
          msp->subsym = calloc(1,sizeof(struct symbol*));
          msp->subsym[0] = origsp;
          msp->name = origsp->name;
          psp->rhs[psp->nrhs-1] = msp;
        }
        msp->nsubsym++;
        msp->subsym = realloc(msp->subsym, sizeof(struct symbol*)*msp->nsubsym);
        msp->subsym[msp->nsubsym-1] = Symbol_new(&x[1]);
        if( islower(x[1]) || islower(msp->subsym[0]->name[0]) ){
          ErrorMsg(psp->filename,psp->tokenlineno,
            "Cannot form a compound containing a non-terminal");
          psp->errorcnt++;
        }
      }else if( x[0]=='(' && psp->nrhs>0 ){
        psp->state = RHS_ALIAS_1;
      }else{
        ErrorMsg(psp->filename,psp->tokenlineno,
          "Illegal character on RHS of rule: \"%s\".",x);
        psp->errorcnt++;
        psp->state = RESYNC_AFTER_RULE_ERROR;
      }
      break;
    case RHS_ALIAS_1:
      if( isalpha(x[0]) ){
        psp->alias[psp->nrhs-1] = x;
        psp->state = RHS_ALIAS_2;
      }else{
        ErrorMsg(psp->filename,psp->tokenlineno,
          "\"%s\" is not a valid alias for the RHS symbol \"%s\"\n",
          x,psp->rhs[psp->nrhs-1]->name);
        psp->errorcnt++;
        psp->state = RESYNC_AFTER_RULE_ERROR;
      }
      break;
    case RHS_ALIAS_2:
      if( x[0]==')' ){
        psp->state = IN_RHS;
      }else{
        ErrorMsg(psp->filename,psp->tokenlineno,
          "Missing \")\" following LHS alias name \"%s\".",psp->lhsalias);
        psp->errorcnt++;
        psp->state = RESYNC_AFTER_RULE_ERROR;
      }
      break;
    case WAITING_FOR_DECL_KEYWORD:
      if( isalpha(x[0]) ){
        psp->declkeyword = x;
        psp->declargslot = 0;
        psp->decllinenoslot = 0;
        psp->insertLineMacro = 1;
        psp->state = WAITING_FOR_DECL_ARG;
        if( strcmp(x,"name")==0 ){
          psp->declargslot = &(psp->gp->name);
          psp->insertLineMacro = 0;
	}else if( strcmp(x,"include")==0 ){
          psp->declargslot = &(psp->gp->include);
	}else if( strcmp(x,"code")==0 ){
          psp->declargslot = &(psp->gp->extracode);
	}else if( strcmp(x,"token_destructor")==0 ){
          psp->declargslot = &psp->gp->tokendest;
	}else if( strcmp(x,"default_destructor")==0 ){
          psp->declargslot = &psp->gp->vardest;
	}else if( strcmp(x,"token_prefix")==0 ){
          psp->declargslot = &psp->gp->tokenprefix;
          psp->insertLineMacro = 0;
	}else if( strcmp(x,"syntax_error")==0 ){
          psp->declargslot = &(psp->gp->error);
	}else if( strcmp(x,"parse_accept")==0 ){
          psp->declargslot = &(psp->gp->accept);
	}else if( strcmp(x,"parse_failure")==0 ){
          psp->declargslot = &(psp->gp->failure);
	}else if( strcmp(x,"stack_overflow")==0 ){
          psp->declargslot = &(psp->gp->overflow);
        }else if( strcmp(x,"extra_argument")==0 ){
          psp->declargslot = &(psp->gp->arg);
          psp->insertLineMacro = 0;
        }else if( strcmp(x,"token_type")==0 ){
          psp->declargslot = &(psp->gp->tokentype);
          psp->insertLineMacro = 0;
        }else if( strcmp(x,"default_type")==0 ){
          psp->declargslot = &(psp->gp->vartype);
          psp->insertLineMacro = 0;
        }else if( strcmp(x,"stack_size")==0 ){
          psp->declargslot = &(psp->gp->stacksize);
          psp->insertLineMacro = 0;
        }else if( strcmp(x,"start_symbol")==0 ){
          psp->declargslot = &(psp->gp->start);
          psp->insertLineMacro = 0;
        }else if( strcmp(x,"left")==0 ){
          psp->preccounter++;
          psp->declassoc = LEFT;
          psp->state = WAITING_FOR_PRECEDENCE_SYMBOL;
        }else if( strcmp(x,"right")==0 ){
          psp->preccounter++;
          psp->declassoc = RIGHT;
          psp->state = WAITING_FOR_PRECEDENCE_SYMBOL;
        }else if( strcmp(x,"nonassoc")==0 ){
          psp->preccounter++;
          psp->declassoc = NONE;
          psp->state = WAITING_FOR_PRECEDENCE_SYMBOL;
	}else if( strcmp(x,"destructor")==0 ){
          psp->state = WAITING_FOR_DESTRUCTOR_SYMBOL;
	}else if( strcmp(x,"type")==0 ){
          psp->state = WAITING_FOR_DATATYPE_SYMBOL;
        }else if( strcmp(x,"fallback")==0 ){
          psp->fallback = 0;
          psp->state = WAITING_FOR_FALLBACK_ID;
        }else if( strcmp(x,"wildcard")==0 ){
          psp->state = WAITING_FOR_WILDCARD_ID;
        }else{
          ErrorMsg(psp->filename,psp->tokenlineno,
            "Unknown declaration keyword: \"%%%s\".",x);
          psp->errorcnt++;
          psp->state = RESYNC_AFTER_DECL_ERROR;
	}
      }else{
        ErrorMsg(psp->filename,psp->tokenlineno,
          "Illegal declaration keyword: \"%s\".",x);
        psp->errorcnt++;
        psp->state = RESYNC_AFTER_DECL_ERROR;
      }
      break;
    case WAITING_FOR_DESTRUCTOR_SYMBOL:
      if( !isalpha(x[0]) ){
        ErrorMsg(psp->filename,psp->tokenlineno,
          "Symbol name missing after %destructor keyword");
        psp->errorcnt++;
        psp->state = RESYNC_AFTER_DECL_ERROR;
      }else{
        struct symbol *sp = Symbol_new(x);
        psp->declargslot = &sp->destructor;
        psp->decllinenoslot = &sp->destLineno;
        psp->insertLineMacro = 1;
        psp->state = WAITING_FOR_DECL_ARG;
      }
      break;
    case WAITING_FOR_DATATYPE_SYMBOL:
      if( !isalpha(x[0]) ){
        ErrorMsg(psp->filename,psp->tokenlineno,
          "Symbol name missing after %destructor keyword");
        psp->errorcnt++;
        psp->state = RESYNC_AFTER_DECL_ERROR;
      }else{
        struct symbol *sp = Symbol_new(x);
        psp->declargslot = &sp->datatype;
        psp->insertLineMacro = 0;
        psp->state = WAITING_FOR_DECL_ARG;
      }
      break;
    case WAITING_FOR_PRECEDENCE_SYMBOL:
      if( x[0]=='.' ){
        psp->state = WAITING_FOR_DECL_OR_RULE;
      }else if( isupper(x[0]) ){
        struct symbol *sp;
        sp = Symbol_new(x);
        if( sp->prec>=0 ){
          ErrorMsg(psp->filename,psp->tokenlineno,
            "Symbol \"%s\" has already be given a precedence.",x);
          psp->errorcnt++;
	}else{
          sp->prec = psp->preccounter;
          sp->assoc = psp->declassoc;
	}
      }else{
        ErrorMsg(psp->filename,psp->tokenlineno,
          "Can't assign a precedence to \"%s\".",x);
        psp->errorcnt++;
      }
      break;
    case WAITING_FOR_DECL_ARG:
      if( x[0]=='{' || x[0]=='\"' || isalnum(x[0]) ){
        char *zOld, *zNew, *zBuf, *z;
        int nOld, n, nLine, nNew, nBack;
        int addLineMacro;
        char zLine[50];
        zNew = x;
        if( zNew[0]=='"' || zNew[0]=='{' ) zNew++;
        nNew = lemonStrlen(zNew);
        if( *psp->declargslot ){
          zOld = *psp->declargslot;
        }else{
          zOld = "";
        }
        nOld = lemonStrlen(zOld);
        n = nOld + nNew + 20;
        addLineMacro = !psp->gp->nolinenosflag && psp->insertLineMacro &&
                        (psp->decllinenoslot==0 || psp->decllinenoslot[0]!=0);
        if( addLineMacro ){
          for(z=psp->filename, nBack=0; *z; z++){
            if( *z=='\\' ) nBack++;
          }
          sprintf(zLine, "#line %d ", psp->tokenlineno);
          nLine = lemonStrlen(zLine);
          n += nLine + lemonStrlen(psp->filename) + nBack;
        }
        *psp->declargslot = zBuf = realloc(*psp->declargslot, n);
        zBuf += nOld;
        if( addLineMacro ){
          if( nOld && zBuf[-1]!='\n' ){
            *(zBuf++) = '\n';
          }
          memcpy(zBuf, zLine, nLine);
          zBuf += nLine;
          *(zBuf++) = '"';
          for(z=psp->filename; *z; z++){
            if( *z=='\\' ){
              *(zBuf++) = '\\';
            }
            *(zBuf++) = *z;
          }
          *(zBuf++) = '"';
          *(zBuf++) = '\n';
        }
        if( psp->decllinenoslot && psp->decllinenoslot[0]==0 ){
          psp->decllinenoslot[0] = psp->tokenlineno;
        }
        memcpy(zBuf, zNew, nNew);
        zBuf += nNew;
        *zBuf = 0;
        psp->state = WAITING_FOR_DECL_OR_RULE;
      }else{
        ErrorMsg(psp->filename,psp->tokenlineno,
          "Illegal argument to %%%s: %s",psp->declkeyword,x);
        psp->errorcnt++;
        psp->state = RESYNC_AFTER_DECL_ERROR;
      }
      break;
    case WAITING_FOR_FALLBACK_ID:
      if( x[0]=='.' ){
        psp->state = WAITING_FOR_DECL_OR_RULE;
      }else if( !isupper(x[0]) ){
        ErrorMsg(psp->filename, psp->tokenlineno,
          "%%fallback argument \"%s\" should be a token", x);
        psp->errorcnt++;
      }else{
        struct symbol *sp = Symbol_new(x);
        if( psp->fallback==0 ){
          psp->fallback = sp;
        }else if( sp->fallback ){
          ErrorMsg(psp->filename, psp->tokenlineno,
            "More than one fallback assigned to token %s", x);
          psp->errorcnt++;
        }else{
          sp->fallback = psp->fallback;
          psp->gp->has_fallback = 1;
        }
      }
      break;
    case WAITING_FOR_WILDCARD_ID:
      if( x[0]=='.' ){
        psp->state = WAITING_FOR_DECL_OR_RULE;
      }else if( !isupper(x[0]) ){
        ErrorMsg(psp->filename, psp->tokenlineno,
          "%%wildcard argument \"%s\" should be a token", x);
        psp->errorcnt++;
      }else{
        struct symbol *sp = Symbol_new(x);
        if( psp->gp->wildcard==0 ){
          psp->gp->wildcard = sp;
        }else{
          ErrorMsg(psp->filename, psp->tokenlineno,
            "Extra wildcard to token: %s", x);
          psp->errorcnt++;
        }
      }
      break;
    case RESYNC_AFTER_RULE_ERROR:
/*      if( x[0]=='.' ) psp->state = WAITING_FOR_DECL_OR_RULE;
**      break; */
    case RESYNC_AFTER_DECL_ERROR:
      if( x[0]=='.' ) psp->state = WAITING_FOR_DECL_OR_RULE;
      if( x[0]=='%' ) psp->state = WAITING_FOR_DECL_KEYWORD;
      break;
  }
}

/* Run the preprocessor over the input file text.  The global variables
** azDefine[0] through azDefine[nDefine-1] contains the names of all defined
** macros.  This routine looks for "%ifdef" and "%ifndef" and "%endif" and
** comments them out.  Text in between is also commented out as appropriate.
*/
static void preprocess_input(char *z){
  int i, j, k, n;
  int exclude = 0;
  int start = 0;
  int lineno = 1;
  int start_lineno = 1;
  for(i=0; z[i]; i++){
    if( z[i]=='\n' ) lineno++;
    if( z[i]!='%' || (i>0 && z[i-1]!='\n') ) continue;
    if( strncmp(&z[i],"%endif",6)==0 && isspace(z[i+6]) ){
      if( exclude ){
        exclude--;
        if( exclude==0 ){
          for(j=start; j<i; j++) if( z[j]!='\n' ) z[j] = ' ';
        }
      }
      for(j=i; z[j] && z[j]!='\n'; j++) z[j] = ' ';
    }else if( (strncmp(&z[i],"%ifdef",6)==0 && isspace(z[i+6]))
          || (strncmp(&z[i],"%ifndef",7)==0 && isspace(z[i+7])) ){
      if( exclude ){
        exclude++;
      }else{
        for(j=i+7; isspace(z[j]); j++){}
        for(n=0; z[j+n] && !isspace(z[j+n]); n++){}
        exclude = 1;
        for(k=0; k<nDefine; k++){
          if( strncmp(azDefine[k],&z[j],n)==0 && lemonStrlen(azDefine[k])==n ){
            exclude = 0;
            break;
          }
        }
        if( z[i+3]=='n' ) exclude = !exclude;
        if( exclude ){
          start = i;
          start_lineno = lineno;
        }
      }
      for(j=i; z[j] && z[j]!='\n'; j++) z[j] = ' ';
    }
  }
  if( exclude ){
    fprintf(stderr,"unterminated %%ifdef starting on line %d\n", start_lineno);
    exit(1);
  }
}

/* In spite of its name, this function is really a scanner.  It read
** in the entire input file (all at once) then tokenizes it.  Each
** token is passed to the function "parseonetoken" which builds all
** the appropriate data structures in the global state vector "gp".
*/
void Parse(gp)
struct lemon *gp;
{
  struct pstate ps;
  FILE *fp;
  char *filebuf;
  int filesize;
  int lineno;
  int c;
  char *cp, *nextcp;
  int startline = 0;

  memset(&ps, '\0', sizeof(ps));
  ps.gp = gp;
  ps.filename = gp->filename;
  ps.errorcnt = 0;
  ps.state = INITIALIZE;

  /* Begin by reading the input file */
  fp = fopen(ps.filename,"rb");
  if( fp==0 ){
    ErrorMsg(ps.filename,0,"Can't open this file for reading.");
    gp->errorcnt++;
    return;
  }
  fseek(fp,0,2);
  filesize = ftell(fp);
  rewind(fp);
  filebuf = (char *)malloc( filesize+1 );
  if( filebuf==0 ){
    ErrorMsg(ps.filename,0,"Can't allocate %d of memory to hold this file.",
      filesize+1);
    gp->errorcnt++;
    return;
  }
  if( fread(filebuf,1,filesize,fp)!=filesize ){
    ErrorMsg(ps.filename,0,"Can't read in all %d bytes of this file.",
      filesize);
    free(filebuf);
    gp->errorcnt++;
    return;
  }
  fclose(fp);
  filebuf[filesize] = 0;

  /* Make an initial pass through the file to handle %ifdef and %ifndef */
  preprocess_input(filebuf);

  /* Now scan the text of the input file */
  lineno = 1;
  for(cp=filebuf; (c= *cp)!=0; ){
    if( c=='\n' ) lineno++;              /* Keep track of the line number */
    if( isspace(c) ){ cp++; continue; }  /* Skip all white space */
    if( c=='/' && cp[1]=='/' ){          /* Skip C++ style comments */
      cp+=2;
      while( (c= *cp)!=0 && c!='\n' ) cp++;
      continue;
    }
    if( c=='/' && cp[1]=='*' ){          /* Skip C style comments */
      cp+=2;
      while( (c= *cp)!=0 && (c!='/' || cp[-1]!='*') ){
        if( c=='\n' ) lineno++;
        cp++;
      }
      if( c ) cp++;
      continue;
    }
    ps.tokenstart = cp;                /* Mark the beginning of the token */
    ps.tokenlineno = lineno;           /* Linenumber on which token begins */
    if( c=='\"' ){                     /* String literals */
      cp++;
      while( (c= *cp)!=0 && c!='\"' ){
        if( c=='\n' ) lineno++;
        cp++;
      }
      if( c==0 ){
        ErrorMsg(ps.filename,startline,
"String starting on this line is not terminated before the end of the file.");
        ps.errorcnt++;
        nextcp = cp;
      }else{
        nextcp = cp+1;
      }
    }else if( c=='{' ){               /* A block of C code */
      int level;
      cp++;
      for(level=1; (c= *cp)!=0 && (level>1 || c!='}'); cp++){
        if( c=='\n' ) lineno++;
        else if( c=='{' ) level++;
        else if( c=='}' ) level--;
        else if( c=='/' && cp[1]=='*' ){  /* Skip comments */
          int prevc;
          cp = &cp[2];
          prevc = 0;
          while( (c= *cp)!=0 && (c!='/' || prevc!='*') ){
            if( c=='\n' ) lineno++;
            prevc = c;
            cp++;
	  }
	}else if( c=='/' && cp[1]=='/' ){  /* Skip C++ style comments too */
          cp = &cp[2];
          while( (c= *cp)!=0 && c!='\n' ) cp++;
          if( c ) lineno++;
	}else if( c=='\'' || c=='\"' ){    /* String a character literals */
          int startchar, prevc;
          startchar = c;
          prevc = 0;
          for(cp++; (c= *cp)!=0 && (c!=startchar || prevc=='\\'); cp++){
            if( c=='\n' ) lineno++;
            if( prevc=='\\' ) prevc = 0;
            else              prevc = c;
	  }
	}
      }
      if( c==0 ){
        ErrorMsg(ps.filename,ps.tokenlineno,
"C code starting on this line is not terminated before the end of the file.");
        ps.errorcnt++;
        nextcp = cp;
      }else{
        nextcp = cp+1;
      }
    }else if( isalnum(c) ){          /* Identifiers */
      while( (c= *cp)!=0 && (isalnum(c) || c=='_') ) cp++;
      nextcp = cp;
    }else if( c==':' && cp[1]==':' && cp[2]=='=' ){ /* The operator "::=" */
      cp += 3;
      nextcp = cp;
    }else if( (c=='/' || c=='|') && isalpha(cp[1]) ){
      cp += 2;
      while( (c = *cp)!=0 && (isalnum(c) || c=='_') ) cp++;
      nextcp = cp;
    }else{                          /* All other (one character) operators */
      cp++;
      nextcp = cp;
    }
    c = *cp;
    *cp = 0;                        /* Null terminate the token */
    parseonetoken(&ps);             /* Parse the token */
    *cp = c;                        /* Restore the buffer */
    cp = nextcp;
  }
  free(filebuf);                    /* Release the buffer after parsing */
  gp->rule = ps.firstrule;
  gp->errorcnt = ps.errorcnt;
}
/*************************** From the file "plink.c" *********************/
/*
** Routines processing configuration follow-set propagation links
** in the LEMON parser generator.
*/
static struct plink *plink_freelist = 0;

/* Allocate a new plink */
struct plink *Plink_new(){
  struct plink *new;

  if( plink_freelist==0 ){
    int i;
    int amt = 100;
    plink_freelist = (struct plink *)calloc( amt, sizeof(struct plink) );
    if( plink_freelist==0 ){
      fprintf(stderr,
      "Unable to allocate memory for a new follow-set propagation link.\n");
      exit(1);
    }
    for(i=0; i<amt-1; i++) plink_freelist[i].next = &plink_freelist[i+1];
    plink_freelist[amt-1].next = 0;
  }
  new = plink_freelist;
  plink_freelist = plink_freelist->next;
  return new;
}

/* Add a plink to a plink list */
void Plink_add(plpp,cfp)
struct plink **plpp;
struct config *cfp;
{
  struct plink *new;
  new = Plink_new();
  new->next = *plpp;
  *plpp = new;
  new->cfp = cfp;
}

/* Transfer every plink on the list "from" to the list "to" */
void Plink_copy(to,from)
struct plink **to;
struct plink *from;
{
  struct plink *nextpl;
  while( from ){
    nextpl = from->next;
    from->next = *to;
    *to = from;
    from = nextpl;
  }
}

/* Delete every plink on the list */
void Plink_delete(plp)
struct plink *plp;
{
  struct plink *nextpl;

  while( plp ){
    nextpl = plp->next;
    plp->next = plink_freelist;
    plink_freelist = plp;
    plp = nextpl;
  }
}
/*********************** From the file "report.c" **************************/
/*
** Procedures for generating reports and tables in the LEMON parser generator.
*/

/* Generate a filename with the given suffix.  Space to hold the
** name comes from malloc() and must be freed by the calling
** function.
*/
PRIVATE char *file_makename(lemp,suffix)
struct lemon *lemp;
char *suffix;
{
  char *name;
  char *cp;

  name = malloc( lemonStrlen(lemp->filename) + lemonStrlen(suffix) + 5 );
  if( name==0 ){
    fprintf(stderr,"Can't allocate space for a filename.\n");
    exit(1);
  }
  strcpy(name,lemp->filename);
  cp = strrchr(name,'.');
  if( cp ) *cp = 0;
  strcat(name,suffix);
  return name;
}

/* Open a file with a name based on the name of the input file,
** but with a different (specified) suffix, and return a pointer
** to the stream */
PRIVATE FILE *file_open(lemp,suffix,mode)
struct lemon *lemp;
char *suffix;
char *mode;
{
  FILE *fp;

  if( lemp->outname ) free(lemp->outname);
  lemp->outname = file_makename(lemp, suffix);
  fp = fopen(lemp->outname,mode);
  if( fp==0 && *mode=='w' ){
    fprintf(stderr,"Can't open file \"%s\".\n",lemp->outname);
    lemp->errorcnt++;
    return 0;
  }
  return fp;
}

/* Duplicate the input file without comments and without actions 
** on rules */
void Reprint(lemp)
struct lemon *lemp;
{
  struct rule *rp;
  struct symbol *sp;
  int i, j, maxlen, len, ncolumns, skip;
  printf("// Reprint of input file \"%s\".\n// Symbols:\n",lemp->filename);
  maxlen = 10;
  for(i=0; i<lemp->nsymbol; i++){
    sp = lemp->symbols[i];
    len = lemonStrlen(sp->name);
    if( len>maxlen ) maxlen = len;
  }
  ncolumns = 76/(maxlen+5);
  if( ncolumns<1 ) ncolumns = 1;
  skip = (lemp->nsymbol + ncolumns - 1)/ncolumns;
  for(i=0; i<skip; i++){
    printf("//");
    for(j=i; j<lemp->nsymbol; j+=skip){
      sp = lemp->symbols[j];
      assert( sp->index==j );
      printf(" %3d %-*.*s",j,maxlen,maxlen,sp->name);
    }
    printf("\n");
  }
  for(rp=lemp->rule; rp; rp=rp->next){
    printf("%s",rp->lhs->name);
    /*    if( rp->lhsalias ) printf("(%s)",rp->lhsalias); */
    printf(" ::=");
    for(i=0; i<rp->nrhs; i++){
      sp = rp->rhs[i];
      printf(" %s", sp->name);
      if( sp->type==MULTITERMINAL ){
        for(j=1; j<sp->nsubsym; j++){
          printf("|%s", sp->subsym[j]->name);
        }
      }
      /* if( rp->rhsalias[i] ) printf("(%s)",rp->rhsalias[i]); */
    }
    printf(".");
    if( rp->precsym ) printf(" [%s]",rp->precsym->name);
    /* if( rp->code ) printf("\n    %s",rp->code); */
    printf("\n");
  }
}

void ConfigPrint(fp,cfp)
FILE *fp;
struct config *cfp;
{
  struct rule *rp;
  struct symbol *sp;
  int i, j;
  rp = cfp->rp;
  fprintf(fp,"%s ::=",rp->lhs->name);
  for(i=0; i<=rp->nrhs; i++){
    if( i==cfp->dot ) fprintf(fp," *");
    if( i==rp->nrhs ) break;
    sp = rp->rhs[i];
    fprintf(fp," %s", sp->name);
    if( sp->type==MULTITERMINAL ){
      for(j=1; j<sp->nsubsym; j++){
        fprintf(fp,"|%s",sp->subsym[j]->name);
      }
    }
  }
}

/* #define TEST */
#if 0
/* Print a set */
PRIVATE void SetPrint(out,set,lemp)
FILE *out;
char *set;
struct lemon *lemp;
{
  int i;
  char *spacer;
  spacer = "";
  fprintf(out,"%12s[","");
  for(i=0; i<lemp->nterminal; i++){
    if( SetFind(set,i) ){
      fprintf(out,"%s%s",spacer,lemp->symbols[i]->name);
      spacer = " ";
    }
  }
  fprintf(out,"]\n");
}

/* Print a plink chain */
PRIVATE void PlinkPrint(out,plp,tag)
FILE *out;
struct plink *plp;
char *tag;
{
  while( plp ){
    fprintf(out,"%12s%s (state %2d) ","",tag,plp->cfp->stp->statenum);
    ConfigPrint(out,plp->cfp);
    fprintf(out,"\n");
    plp = plp->next;
  }
}
#endif

/* Print an action to the given file descriptor.  Return FALSE if
** nothing was actually printed.
*/
int PrintAction(struct action *ap, FILE *fp, int indent){
  int result = 1;
  switch( ap->type ){
    case SHIFT:
      fprintf(fp,"%*s shift  %d",indent,ap->sp->name,ap->x.stp->statenum);
      break;
    case REDUCE:
      fprintf(fp,"%*s reduce %d",indent,ap->sp->name,ap->x.rp->index);
      break;
    case ACCEPT:
      fprintf(fp,"%*s accept",indent,ap->sp->name);
      break;
    case ERROR:
      fprintf(fp,"%*s error",indent,ap->sp->name);
      break;
    case SRCONFLICT:
    case RRCONFLICT:
      fprintf(fp,"%*s reduce %-3d ** Parsing conflict **",
        indent,ap->sp->name,ap->x.rp->index);
      break;
    case SSCONFLICT:
      fprintf(fp,"%*s shift  %d ** Parsing conflict **", 
        indent,ap->sp->name,ap->x.stp->statenum);
      break;
    case SH_RESOLVED:
    case RD_RESOLVED:
    case NOT_USED:
      result = 0;
      break;
  }
  return result;
}

/* Generate the "y.output" log file */
void ReportOutput(lemp)
struct lemon *lemp;
{
  int i;
  struct state *stp;
  struct config *cfp;
  struct action *ap;
  FILE *fp;

  fp = file_open(lemp,".out","wb");
  if( fp==0 ) return;
  for(i=0; i<lemp->nstate; i++){
    stp = lemp->sorted[i];
    fprintf(fp,"State %d:\n",stp->statenum);
    if( lemp->basisflag ) cfp=stp->bp;
    else                  cfp=stp->cfp;
    while( cfp ){
      char buf[20];
      if( cfp->dot==cfp->rp->nrhs ){
        snprintf(buf,sizeof buf,"(%d)",cfp->rp->index);
        fprintf(fp,"    %5s ",buf);
      }else{
        fprintf(fp,"          ");
      }
      ConfigPrint(fp,cfp);
      fprintf(fp,"\n");
#if 0
      SetPrint(fp,cfp->fws,lemp);
      PlinkPrint(fp,cfp->fplp,"To  ");
      PlinkPrint(fp,cfp->bplp,"From");
#endif
      if( lemp->basisflag ) cfp=cfp->bp;
      else                  cfp=cfp->next;
    }
    fprintf(fp,"\n");
    for(ap=stp->ap; ap; ap=ap->next){
      if( PrintAction(ap,fp,30) ) fprintf(fp,"\n");
    }
    fprintf(fp,"\n");
  }
  fprintf(fp, "----------------------------------------------------\n");
  fprintf(fp, "Symbols:\n");
  for(i=0; i<lemp->nsymbol; i++){
    int j;
    struct symbol *sp;

    sp = lemp->symbols[i];
    fprintf(fp, "  %3d: %s", i, sp->name);
    if( sp->type==NONTERMINAL ){
      fprintf(fp, ":");
      if( sp->lambda ){
        fprintf(fp, " <lambda>");
      }
      for(j=0; j<lemp->nterminal; j++){
        if( sp->firstset && SetFind(sp->firstset, j) ){
          fprintf(fp, " %s", lemp->symbols[j]->name);
        }
      }
    }
    fprintf(fp, "\n");
  }
  fclose(fp);
  return;
}

/* Search for the file "name" which is in the same directory as
** the exacutable */
PRIVATE char *pathsearch(argv0,name,modemask)
char *argv0;
char *name;
int modemask;
{
  char *pathlist;
  char *path,*cp;
  char c;

#ifdef __WIN32__
  cp = strrchr(argv0,'\\');
#else
  cp = strrchr(argv0,'/');
#endif
  if( cp ){
    c = *cp;
    *cp = 0;
<<<<<<< HEAD
    path = (char *)malloc( strlen(argv0) + strlen(name) + 2 );
    if( path ) snprintf(path,sizeof path,"%s/%s",argv0,name);
=======
    path = (char *)malloc( lemonStrlen(argv0) + lemonStrlen(name) + 2 );
    if( path ) sprintf(path,"%s/%s",argv0,name);
>>>>>>> 8aa05f6c
    *cp = c;
  }else{
    extern char *getenv();
    pathlist = getenv("PATH");
    if( pathlist==0 ) pathlist = ".:/bin:/usr/bin";
    path = (char *)malloc( lemonStrlen(pathlist)+lemonStrlen(name)+2 );
    if( path!=0 ){
      while( *pathlist ){
        cp = strchr(pathlist,':');
        if( cp==0 ) cp = &pathlist[lemonStrlen(pathlist)];
        c = *cp;
        *cp = 0;
        snprintf(path,sizeof path,"%s/%s",pathlist,name);
        *cp = c;
        if( c==0 ) pathlist = "";
        else pathlist = &cp[1];
        if( access(path,modemask)==0 ) break;
      }
    }
  }
  return path;
}

/* Given an action, compute the integer value for that action
** which is to be put in the action table of the generated machine.
** Return negative if no action should be generated.
*/
PRIVATE int compute_action(lemp,ap)
struct lemon *lemp;
struct action *ap;
{
  int act;
  switch( ap->type ){
    case SHIFT:  act = ap->x.stp->statenum;            break;
    case REDUCE: act = ap->x.rp->index + lemp->nstate; break;
    case ERROR:  act = lemp->nstate + lemp->nrule;     break;
    case ACCEPT: act = lemp->nstate + lemp->nrule + 1; break;
    default:     act = -1; break;
  }
  return act;
}

#define LINESIZE 1000
/* The next cluster of routines are for reading the template file
** and writing the results to the generated parser */
/* The first function transfers data from "in" to "out" until
** a line is seen which begins with "%%".  The line number is
** tracked.
**
** if name!=0, then any word that begin with "Parse" is changed to
** begin with *name instead.
*/
PRIVATE void tplt_xfer(name,in,out,lineno)
char *name;
FILE *in;
FILE *out;
int *lineno;
{
  int i, iStart;
  char line[LINESIZE];
  while( fgets(line,LINESIZE,in) && (line[0]!='%' || line[1]!='%') ){
    (*lineno)++;
    iStart = 0;
    if( name ){
      for(i=0; line[i]; i++){
        if( line[i]=='P' && strncmp(&line[i],"Parse",5)==0
          && (i==0 || !isalpha(line[i-1]))
        ){
          if( i>iStart ) fprintf(out,"%.*s",i-iStart,&line[iStart]);
          fprintf(out,"%s",name);
          i += 4;
          iStart = i+1;
        }
      }
    }
    fprintf(out,"%s",&line[iStart]);
  }
}

/* The next function finds the template file and opens it, returning
** a pointer to the opened file. */
PRIVATE FILE *tplt_open(lemp)
struct lemon *lemp;
{
  static char templatename[] = "lempar.c";
  char buf[1000];
  FILE *in;
  char *tpltname;
  char *cp;

  cp = strrchr(lemp->filename,'.');
  if( cp ){
    snprintf(buf,sizeof buf,"%.*s.lt",(int)(cp-lemp->filename),lemp->filename);
  }else{
    snprintf(buf,sizeof buf,"%s.lt",lemp->filename);
  }
  if( access(buf,004)==0 ){
    tpltname = buf;
  }else if( access(templatename,004)==0 ){
    tpltname = templatename;
  }else if( access("/usr/share/lemon/lempar.c",004)==0 ){
    tpltname = "/usr/share/lemon/lempar.c";
  }else{
    tpltname = pathsearch(lemp->argv0,templatename,0);
  }
  if( tpltname==0 ){
    fprintf(stderr,"Can't find the parser driver template file \"%s\".\n",
    templatename);
    lemp->errorcnt++;
    return 0;
  }
  in = fopen(tpltname,"rb");
  if( in==0 ){
    fprintf(stderr,"Can't open the template file \"%s\".\n",tpltname);
    lemp->errorcnt++;
    return 0;
  }
  return in;
}

/* Print a #line directive line to the output file. */
PRIVATE void tplt_linedir(out,lineno,filename)
FILE *out;
int lineno;
char *filename;
{
  fprintf(out,"#line %d \"",lineno);
  while( *filename ){
    if( *filename == '\\' ) putc('\\',out);
    putc(*filename,out);
    filename++;
  }
  fprintf(out,"\"\n");
}

/* Print a string to the file and keep the linenumber up to date */
PRIVATE void tplt_print(out,lemp,str,lineno)
FILE *out;
struct lemon *lemp;
char *str;
int *lineno;
{
  if( str==0 ) return;
  while( *str ){
    putc(*str,out);
    if( *str=='\n' ) (*lineno)++;
    str++;
  }
  if( str[-1]!='\n' ){
    putc('\n',out);
    (*lineno)++;
  }
  if (!lemp->nolinenosflag) {
    (*lineno)++; tplt_linedir(out,*lineno,lemp->outname); 
  }
  return;
}

/*
** The following routine emits code for the destructor for the
** symbol sp
*/
void emit_destructor_code(out,sp,lemp,lineno)
FILE *out;
struct symbol *sp;
struct lemon *lemp;
int *lineno;
{
 char *cp = 0;

 if( sp->type==TERMINAL ){
   cp = lemp->tokendest;
   if( cp==0 ) return;
   fprintf(out,"{\n"); (*lineno)++;
 }else if( sp->destructor ){
   cp = sp->destructor;
   fprintf(out,"{\n"); (*lineno)++;
   if (!lemp->nolinenosflag) { (*lineno)++; tplt_linedir(out,sp->destLineno,lemp->filename); }
 }else if( lemp->vardest ){
   cp = lemp->vardest;
   if( cp==0 ) return;
   fprintf(out,"{\n"); (*lineno)++;
 }else{
   assert( 0 );  /* Cannot happen */
 }
 for(; *cp; cp++){
   if( *cp=='$' && cp[1]=='$' ){
     fprintf(out,"(yypminor->yy%d)",sp->dtnum);
     cp++;
     continue;
   }
   if( *cp=='\n' ) (*lineno)++;
   fputc(*cp,out);
 }
 fprintf(out,"\n"); (*lineno)++;
 if (!lemp->nolinenosflag) { 
   (*lineno)++; tplt_linedir(out,*lineno,lemp->outname); 
 }
 fprintf(out,"}\n"); (*lineno)++;
 return;
}

/*
** Return TRUE (non-zero) if the given symbol has a destructor.
*/
int has_destructor(sp, lemp)
struct symbol *sp;
struct lemon *lemp;
{
  int ret;
  if( sp->type==TERMINAL ){
    ret = lemp->tokendest!=0;
  }else{
    ret = lemp->vardest!=0 || sp->destructor!=0;
  }
  return ret;
}

/*
** Append text to a dynamically allocated string.  If zText is 0 then
** reset the string to be empty again.  Always return the complete text
** of the string (which is overwritten with each call).
**
** n bytes of zText are stored.  If n==0 then all of zText up to the first
** \000 terminator is stored.  zText can contain up to two instances of
** %d.  The values of p1 and p2 are written into the first and second
** %d.
**
** If n==-1, then the previous character is overwritten.
*/
PRIVATE char *append_str(char *zText, int n, int p1, int p2){
  static char *z = 0;
  static int alloced = 0;
  static int used = 0;
  int c;
  char zInt[40];

  if( zText==0 ){
    used = 0;
    return z;
  }
  if( n<=0 ){
    if( n<0 ){
      used += n;
      assert( used>=0 );
    }
    n = lemonStrlen(zText);
  }
  if( n+sizeof(zInt)*2+used >= alloced ){
    alloced = n + sizeof(zInt)*2 + used + 200;
    z = realloc(z,  alloced);
  }
  if( z==0 ) return "";
  while( n-- > 0 ){
    c = *(zText++);
    if( c=='%' && n>0 && zText[0]=='d' ){
      sprintf(zInt, "%d", p1);
      p1 = p2;
      strcpy(&z[used], zInt);
      used += lemonStrlen(&z[used]);
      zText++;
      n--;
    }else{
      z[used++] = c;
    }
  }
  z[used] = 0;
  return z;
}

/*
** zCode is a string that is the action associated with a rule.  Expand
** the symbols in this string so that the refer to elements of the parser
** stack.
*/
PRIVATE void translate_code(struct lemon *lemp, struct rule *rp){
  char *cp, *xp;
  int i;
  char lhsused = 0;    /* True if the LHS element has been used */
  char used[MAXRHS];   /* True for each RHS element which is used */

  for(i=0; i<rp->nrhs; i++) used[i] = 0;
  lhsused = 0;

  if( rp->code==0 ){
    rp->code = "\n";
    rp->line = rp->ruleline;
  }

  append_str(0,0,0,0);
  for(cp=rp->code; *cp; cp++){
    if( isalpha(*cp) && (cp==rp->code || (!isalnum(cp[-1]) && cp[-1]!='_')) ){
      char saved;
      for(xp= &cp[1]; isalnum(*xp) || *xp=='_'; xp++);
      saved = *xp;
      *xp = 0;
      if( rp->lhsalias && strcmp(cp,rp->lhsalias)==0 ){
        append_str("yygotominor.yy%d",0,rp->lhs->dtnum,0);
        cp = xp;
        lhsused = 1;
      }else{
        for(i=0; i<rp->nrhs; i++){
          if( rp->rhsalias[i] && strcmp(cp,rp->rhsalias[i])==0 ){
            if( cp!=rp->code && cp[-1]=='@' ){
              /* If the argument is of the form @X then substituted
              ** the token number of X, not the value of X */
              append_str("yymsp[%d].major",-1,i-rp->nrhs+1,0);
            }else{
              struct symbol *sp = rp->rhs[i];
              int dtnum;
              if( sp->type==MULTITERMINAL ){
                dtnum = sp->subsym[0]->dtnum;
              }else{
                dtnum = sp->dtnum;
              }
              append_str("yymsp[%d].minor.yy%d",0,i-rp->nrhs+1, dtnum);
            }
            cp = xp;
            used[i] = 1;
            break;
          }
        }
      }
      *xp = saved;
    }
    append_str(cp, 1, 0, 0);
  } /* End loop */

  /* Check to make sure the LHS has been used */
  if( rp->lhsalias && !lhsused ){
    ErrorMsg(lemp->filename,rp->ruleline,
      "Label \"%s\" for \"%s(%s)\" is never used.",
        rp->lhsalias,rp->lhs->name,rp->lhsalias);
    lemp->errorcnt++;
  }

  /* Generate destructor code for RHS symbols which are not used in the
  ** reduce code */
  for(i=0; i<rp->nrhs; i++){
    if( rp->rhsalias[i] && !used[i] ){
      ErrorMsg(lemp->filename,rp->ruleline,
        "Label %s for \"%s(%s)\" is never used.",
        rp->rhsalias[i],rp->rhs[i]->name,rp->rhsalias[i]);
      lemp->errorcnt++;
    }else if( rp->rhsalias[i]==0 ){
      if( has_destructor(rp->rhs[i],lemp) ){
        append_str("  yy_destructor(yypParser,%d,&yymsp[%d].minor);\n", 0,
           rp->rhs[i]->index,i-rp->nrhs+1);
      }else{
        /* No destructor defined for this term */
      }
    }
  }
  if( rp->code ){
    cp = append_str(0,0,0,0);
    rp->code = Strsafe(cp?cp:"");
  }
}

/* 
** Generate code which executes when the rule "rp" is reduced.  Write
** the code to "out".  Make sure lineno stays up-to-date.
*/
PRIVATE void emit_code(out,rp,lemp,lineno)
FILE *out;
struct rule *rp;
struct lemon *lemp;
int *lineno;
{
 char *cp;

 /* Generate code to do the reduce action */
 if( rp->code ){
   if (!lemp->nolinenosflag) { (*lineno)++; tplt_linedir(out,rp->line,lemp->filename); }
   fprintf(out,"{%s",rp->code);
   for(cp=rp->code; *cp; cp++){
     if( *cp=='\n' ) (*lineno)++;
   } /* End loop */
   fprintf(out,"}\n"); (*lineno)++;
   if (!lemp->nolinenosflag) { (*lineno)++; tplt_linedir(out,*lineno,lemp->outname); }
 } /* End if( rp->code ) */

 return;
}

/*
** Print the definition of the union used for the parser's data stack.
** This union contains fields for every possible data type for tokens
** and nonterminals.  In the process of computing and printing this
** union, also set the ".dtnum" field of every terminal and nonterminal
** symbol.
*/
void print_stack_union(out,lemp,plineno,mhflag)
FILE *out;                  /* The output stream */
struct lemon *lemp;         /* The main info structure for this parser */
int *plineno;               /* Pointer to the line number */
int mhflag;                 /* True if generating makeheaders output */
{
  int lineno = *plineno;    /* The line number of the output */
  char **types;             /* A hash table of datatypes */
  int arraysize;            /* Size of the "types" array */
  int maxdtlength;          /* Maximum length of any ".datatype" field. */
  char *stddt;              /* Standardized name for a datatype */
  int i,j;                  /* Loop counters */
  int hash;                 /* For hashing the name of a type */
  char *name;               /* Name of the parser */

  /* Allocate and initialize types[] and allocate stddt[] */
  arraysize = lemp->nsymbol * 2;
  types = (char**)calloc( arraysize, sizeof(char*) );
  for(i=0; i<arraysize; i++) types[i] = 0;
  maxdtlength = 0;
  if( lemp->vartype ){
    maxdtlength = lemonStrlen(lemp->vartype);
  }
  for(i=0; i<lemp->nsymbol; i++){
    int len;
    struct symbol *sp = lemp->symbols[i];
    if( sp->datatype==0 ) continue;
    len = lemonStrlen(sp->datatype);
    if( len>maxdtlength ) maxdtlength = len;
  }
  stddt = (char*)malloc( maxdtlength*2 + 1 );
  if( types==0 || stddt==0 ){
    fprintf(stderr,"Out of memory.\n");
    exit(1);
  }

  /* Build a hash table of datatypes. The ".dtnum" field of each symbol
  ** is filled in with the hash index plus 1.  A ".dtnum" value of 0 is
  ** used for terminal symbols.  If there is no %default_type defined then
  ** 0 is also used as the .dtnum value for nonterminals which do not specify
  ** a datatype using the %type directive.
  */
  for(i=0; i<lemp->nsymbol; i++){
    struct symbol *sp = lemp->symbols[i];
    char *cp;
    if( sp==lemp->errsym ){
      sp->dtnum = arraysize+1;
      continue;
    }
    if( sp->type!=NONTERMINAL || (sp->datatype==0 && lemp->vartype==0) ){
      sp->dtnum = 0;
      continue;
    }
    cp = sp->datatype;
    if( cp==0 ) cp = lemp->vartype;
    j = 0;
    while( isspace(*cp) ) cp++;
    while( *cp ) stddt[j++] = *cp++;
    while( j>0 && isspace(stddt[j-1]) ) j--;
    stddt[j] = 0;
    if( lemp->tokentype && strcmp(stddt, lemp->tokentype)==0 ){
      sp->dtnum = 0;
      continue;
    }
    hash = 0;
    for(j=0; stddt[j]; j++){
      hash = hash*53 + stddt[j];
    }
    hash = (hash & 0x7fffffff)%arraysize;
    while( types[hash] ){
      if( strcmp(types[hash],stddt)==0 ){
        sp->dtnum = hash + 1;
        break;
      }
      hash++;
      if( hash>=arraysize ) hash = 0;
    }
    if( types[hash]==0 ){
      sp->dtnum = hash + 1;
      types[hash] = (char*)malloc( lemonStrlen(stddt)+1 );
      if( types[hash]==0 ){
        fprintf(stderr,"Out of memory.\n");
        exit(1);
      }
      strcpy(types[hash],stddt);
    }
  }

  /* Print out the definition of YYTOKENTYPE and YYMINORTYPE */
  name = lemp->name ? lemp->name : "Parse";
  lineno = *plineno;
  if( mhflag ){ fprintf(out,"#if INTERFACE\n"); lineno++; }
  fprintf(out,"#define %sTOKENTYPE %s\n",name,
    lemp->tokentype?lemp->tokentype:"void*");  lineno++;
  if( mhflag ){ fprintf(out,"#endif\n"); lineno++; }
  fprintf(out,"typedef union {\n"); lineno++;
  fprintf(out,"  int yyinit;\n"); lineno++;
  fprintf(out,"  %sTOKENTYPE yy0;\n",name); lineno++;
  for(i=0; i<arraysize; i++){
    if( types[i]==0 ) continue;
    fprintf(out,"  %s yy%d;\n",types[i],i+1); lineno++;
    free(types[i]);
  }
  if( lemp->errsym->useCnt ){
    fprintf(out,"  int yy%d;\n",lemp->errsym->dtnum); lineno++;
  }
  free(stddt);
  free(types);
  fprintf(out,"} YYMINORTYPE;\n"); lineno++;
  *plineno = lineno;
}

/*
** Return the name of a C datatype able to represent values between
** lwr and upr, inclusive.
*/
static const char *minimum_size_type(int lwr, int upr){
  if( lwr>=0 ){
    if( upr<=255 ){
      return "unsigned char";
    }else if( upr<65535 ){
      return "unsigned short int";
    }else{
      return "unsigned int";
    }
  }else if( lwr>=-127 && upr<=127 ){
    return "signed char";
  }else if( lwr>=-32767 && upr<32767 ){
    return "short";
  }else{
    return "int";
  }
}

/*
** Each state contains a set of token transaction and a set of
** nonterminal transactions.  Each of these sets makes an instance
** of the following structure.  An array of these structures is used
** to order the creation of entries in the yy_action[] table.
*/
struct axset {
  struct state *stp;   /* A pointer to a state */
  int isTkn;           /* True to use tokens.  False for non-terminals */
  int nAction;         /* Number of actions */
};

/*
** Compare to axset structures for sorting purposes
*/
static int axset_compare(const void *a, const void *b){
  struct axset *p1 = (struct axset*)a;
  struct axset *p2 = (struct axset*)b;
  return p2->nAction - p1->nAction;
}

/*
** Write text on "out" that describes the rule "rp".
*/
static void writeRuleText(FILE *out, struct rule *rp){
  int j;
  fprintf(out,"%s ::=", rp->lhs->name);
  for(j=0; j<rp->nrhs; j++){
    struct symbol *sp = rp->rhs[j];
    fprintf(out," %s", sp->name);
    if( sp->type==MULTITERMINAL ){
      int k;
      for(k=1; k<sp->nsubsym; k++){
        fprintf(out,"|%s",sp->subsym[k]->name);
      }
    }
  }
}


/* Generate C source code for the parser */
void ReportTable(lemp, mhflag)
struct lemon *lemp;
int mhflag;     /* Output in makeheaders format if true */
{
  FILE *out, *in;
  char line[LINESIZE];
  int  lineno;
  struct state *stp;
  struct action *ap;
  struct rule *rp;
  struct acttab *pActtab;
  int i, j, n;
  char *name;
  int mnTknOfst, mxTknOfst;
  int mnNtOfst, mxNtOfst;
  struct axset *ax;

  in = tplt_open(lemp);
  if( in==0 ) return;
  out = file_open(lemp,".c","wb");
  if( out==0 ){
    fclose(in);
    return;
  }
  lineno = 1;
  tplt_xfer(lemp->name,in,out,&lineno);

  /* Generate the include code, if any */
  tplt_print(out,lemp,lemp->include,&lineno);
  if( mhflag ){
    char *name = file_makename(lemp, ".h");
    fprintf(out,"#include \"%s\"\n", name); lineno++;
    free(name);
  }
  tplt_xfer(lemp->name,in,out,&lineno);

  /* Generate #defines for all tokens */
  if( mhflag ){
    char *prefix;
    fprintf(out,"#if INTERFACE\n"); lineno++;
    if( lemp->tokenprefix ) prefix = lemp->tokenprefix;
    else                    prefix = "";
    for(i=1; i<lemp->nterminal; i++){
      fprintf(out,"#define %s%-30s %2d\n",prefix,lemp->symbols[i]->name,i);
      lineno++;
    }
    fprintf(out,"#endif\n"); lineno++;
  }
  tplt_xfer(lemp->name,in,out,&lineno);

  /* Generate the defines */
  fprintf(out,"#define YYCODETYPE %s\n",
    minimum_size_type(0, lemp->nsymbol+1)); lineno++;
  fprintf(out,"#define YYNOCODE %d\n",lemp->nsymbol+1);  lineno++;
  fprintf(out,"#define YYACTIONTYPE %s\n",
    minimum_size_type(0, lemp->nstate+lemp->nrule+5));  lineno++;
  if( lemp->wildcard ){
    fprintf(out,"#define YYWILDCARD %d\n",
       lemp->wildcard->index); lineno++;
  }
  print_stack_union(out,lemp,&lineno,mhflag);
  fprintf(out, "#ifndef YYSTACKDEPTH\n"); lineno++;
  if( lemp->stacksize ){
    fprintf(out,"#define YYSTACKDEPTH %s\n",lemp->stacksize);  lineno++;
  }else{
    fprintf(out,"#define YYSTACKDEPTH 100\n");  lineno++;
  }
  fprintf(out, "#endif\n"); lineno++;
  if( mhflag ){
    fprintf(out,"#if INTERFACE\n"); lineno++;
  }
  name = lemp->name ? lemp->name : "Parse";
  if( lemp->arg && lemp->arg[0] ){
    int i;
    i = lemonStrlen(lemp->arg);
    while( i>=1 && isspace(lemp->arg[i-1]) ) i--;
    while( i>=1 && (isalnum(lemp->arg[i-1]) || lemp->arg[i-1]=='_') ) i--;
    fprintf(out,"#define %sARG_SDECL %s;\n",name,lemp->arg);  lineno++;
    fprintf(out,"#define %sARG_PDECL ,%s\n",name,lemp->arg);  lineno++;
    fprintf(out,"#define %sARG_FETCH %s = yypParser->%s\n",
                 name,lemp->arg,&lemp->arg[i]);  lineno++;
    fprintf(out,"#define %sARG_STORE yypParser->%s = %s\n",
                 name,&lemp->arg[i],&lemp->arg[i]);  lineno++;
  }else{
    fprintf(out,"#define %sARG_SDECL\n",name);  lineno++;
    fprintf(out,"#define %sARG_PDECL\n",name);  lineno++;
    fprintf(out,"#define %sARG_FETCH\n",name); lineno++;
    fprintf(out,"#define %sARG_STORE\n",name); lineno++;
  }
  if( mhflag ){
    fprintf(out,"#endif\n"); lineno++;
  }
  fprintf(out,"#define YYNSTATE %d\n",lemp->nstate);  lineno++;
  fprintf(out,"#define YYNRULE %d\n",lemp->nrule);  lineno++;
  if( lemp->errsym->useCnt ){
    fprintf(out,"#define YYERRORSYMBOL %d\n",lemp->errsym->index);  lineno++;
    fprintf(out,"#define YYERRSYMDT yy%d\n",lemp->errsym->dtnum);  lineno++;
  }
  if( lemp->has_fallback ){
    fprintf(out,"#define YYFALLBACK 1\n");  lineno++;
  }
  tplt_xfer(lemp->name,in,out,&lineno);

  /* Generate the action table and its associates:
  **
  **  yy_action[]        A single table containing all actions.
  **  yy_lookahead[]     A table containing the lookahead for each entry in
  **                     yy_action.  Used to detect hash collisions.
  **  yy_shift_ofst[]    For each state, the offset into yy_action for
  **                     shifting terminals.
  **  yy_reduce_ofst[]   For each state, the offset into yy_action for
  **                     shifting non-terminals after a reduce.
  **  yy_default[]       Default action for each state.
  */

  /* Compute the actions on all states and count them up */
  ax = calloc(lemp->nstate*2, sizeof(ax[0]));
  if( ax==0 ){
    fprintf(stderr,"malloc failed\n");
    exit(1);
  }
  for(i=0; i<lemp->nstate; i++){
    stp = lemp->sorted[i];
    ax[i*2].stp = stp;
    ax[i*2].isTkn = 1;
    ax[i*2].nAction = stp->nTknAct;
    ax[i*2+1].stp = stp;
    ax[i*2+1].isTkn = 0;
    ax[i*2+1].nAction = stp->nNtAct;
  }
  mxTknOfst = mnTknOfst = 0;
  mxNtOfst = mnNtOfst = 0;

  /* Compute the action table.  In order to try to keep the size of the
  ** action table to a minimum, the heuristic of placing the largest action
  ** sets first is used.
  */
  qsort(ax, lemp->nstate*2, sizeof(ax[0]), axset_compare);
  pActtab = acttab_alloc();
  for(i=0; i<lemp->nstate*2 && ax[i].nAction>0; i++){
    stp = ax[i].stp;
    if( ax[i].isTkn ){
      for(ap=stp->ap; ap; ap=ap->next){
        int action;
        if( ap->sp->index>=lemp->nterminal ) continue;
        action = compute_action(lemp, ap);
        if( action<0 ) continue;
        acttab_action(pActtab, ap->sp->index, action);
      }
      stp->iTknOfst = acttab_insert(pActtab);
      if( stp->iTknOfst<mnTknOfst ) mnTknOfst = stp->iTknOfst;
      if( stp->iTknOfst>mxTknOfst ) mxTknOfst = stp->iTknOfst;
    }else{
      for(ap=stp->ap; ap; ap=ap->next){
        int action;
        if( ap->sp->index<lemp->nterminal ) continue;
        if( ap->sp->index==lemp->nsymbol ) continue;
        action = compute_action(lemp, ap);
        if( action<0 ) continue;
        acttab_action(pActtab, ap->sp->index, action);
      }
      stp->iNtOfst = acttab_insert(pActtab);
      if( stp->iNtOfst<mnNtOfst ) mnNtOfst = stp->iNtOfst;
      if( stp->iNtOfst>mxNtOfst ) mxNtOfst = stp->iNtOfst;
    }
  }
  free(ax);

  /* Output the yy_action table */
  fprintf(out,"static const YYACTIONTYPE yy_action[] = {\n"); lineno++;
  n = acttab_size(pActtab);
  for(i=j=0; i<n; i++){
    int action = acttab_yyaction(pActtab, i);
    if( action<0 ) action = lemp->nstate + lemp->nrule + 2;
    if( j==0 ) fprintf(out," /* %5d */ ", i);
    fprintf(out, " %4d,", action);
    if( j==9 || i==n-1 ){
      fprintf(out, "\n"); lineno++;
      j = 0;
    }else{
      j++;
    }
  }
  fprintf(out, "};\n"); lineno++;

  /* Output the yy_lookahead table */
  fprintf(out,"static const YYCODETYPE yy_lookahead[] = {\n"); lineno++;
  for(i=j=0; i<n; i++){
    int la = acttab_yylookahead(pActtab, i);
    if( la<0 ) la = lemp->nsymbol;
    if( j==0 ) fprintf(out," /* %5d */ ", i);
    fprintf(out, " %4d,", la);
    if( j==9 || i==n-1 ){
      fprintf(out, "\n"); lineno++;
      j = 0;
    }else{
      j++;
    }
  }
  fprintf(out, "};\n"); lineno++;

  /* Output the yy_shift_ofst[] table */
  fprintf(out, "#define YY_SHIFT_USE_DFLT (%d)\n", mnTknOfst-1); lineno++;
  n = lemp->nstate;
  while( n>0 && lemp->sorted[n-1]->iTknOfst==NO_OFFSET ) n--;
  fprintf(out, "#define YY_SHIFT_MAX %d\n", n-1); lineno++;
  fprintf(out, "static const %s yy_shift_ofst[] = {\n", 
          minimum_size_type(mnTknOfst-1, mxTknOfst)); lineno++;
  for(i=j=0; i<n; i++){
    int ofst;
    stp = lemp->sorted[i];
    ofst = stp->iTknOfst;
    if( ofst==NO_OFFSET ) ofst = mnTknOfst - 1;
    if( j==0 ) fprintf(out," /* %5d */ ", i);
    fprintf(out, " %4d,", ofst);
    if( j==9 || i==n-1 ){
      fprintf(out, "\n"); lineno++;
      j = 0;
    }else{
      j++;
    }
  }
  fprintf(out, "};\n"); lineno++;

  /* Output the yy_reduce_ofst[] table */
  fprintf(out, "#define YY_REDUCE_USE_DFLT (%d)\n", mnNtOfst-1); lineno++;
  n = lemp->nstate;
  while( n>0 && lemp->sorted[n-1]->iNtOfst==NO_OFFSET ) n--;
  fprintf(out, "#define YY_REDUCE_MAX %d\n", n-1); lineno++;
  fprintf(out, "static const %s yy_reduce_ofst[] = {\n", 
          minimum_size_type(mnNtOfst-1, mxNtOfst)); lineno++;
  for(i=j=0; i<n; i++){
    int ofst;
    stp = lemp->sorted[i];
    ofst = stp->iNtOfst;
    if( ofst==NO_OFFSET ) ofst = mnNtOfst - 1;
    if( j==0 ) fprintf(out," /* %5d */ ", i);
    fprintf(out, " %4d,", ofst);
    if( j==9 || i==n-1 ){
      fprintf(out, "\n"); lineno++;
      j = 0;
    }else{
      j++;
    }
  }
  fprintf(out, "};\n"); lineno++;

  /* Output the default action table */
  fprintf(out, "static const YYACTIONTYPE yy_default[] = {\n"); lineno++;
  n = lemp->nstate;
  for(i=j=0; i<n; i++){
    stp = lemp->sorted[i];
    if( j==0 ) fprintf(out," /* %5d */ ", i);
    fprintf(out, " %4d,", stp->iDflt);
    if( j==9 || i==n-1 ){
      fprintf(out, "\n"); lineno++;
      j = 0;
    }else{
      j++;
    }
  }
  fprintf(out, "};\n"); lineno++;
  tplt_xfer(lemp->name,in,out,&lineno);

  /* Generate the table of fallback tokens.
  */
  if( lemp->has_fallback ){
    int mx = lemp->nterminal - 1;
    while( mx>0 && lemp->symbols[mx]->fallback==0 ){ mx--; }
    for(i=0; i<=mx; i++){
      struct symbol *p = lemp->symbols[i];
      if( p->fallback==0 ){
        fprintf(out, "    0,  /* %10s => nothing */\n", p->name);
      }else{
        fprintf(out, "  %3d,  /* %10s => %s */\n", p->fallback->index,
          p->name, p->fallback->name);
      }
      lineno++;
    }
  }
  tplt_xfer(lemp->name, in, out, &lineno);

  /* Generate a table containing the symbolic name of every symbol
  */
  for(i=0; i<lemp->nsymbol; i++){
    snprintf(line,sizeof line,"\"%s\",",lemp->symbols[i]->name);
    fprintf(out,"  %-15s",line);
    if( (i&3)==3 ){ fprintf(out,"\n"); lineno++; }
  }
  if( (i&3)!=0 ){ fprintf(out,"\n"); lineno++; }
  tplt_xfer(lemp->name,in,out,&lineno);

  /* Generate a table containing a text string that describes every
  ** rule in the rule set of the grammar.  This information is used
  ** when tracing REDUCE actions.
  */
  for(i=0, rp=lemp->rule; rp; rp=rp->next, i++){
    assert( rp->index==i );
    fprintf(out," /* %3d */ \"", i);
    writeRuleText(out, rp);
    fprintf(out,"\",\n"); lineno++;
  }
  tplt_xfer(lemp->name,in,out,&lineno);

  /* Generate code which executes every time a symbol is popped from
  ** the stack while processing errors or while destroying the parser. 
  ** (In other words, generate the %destructor actions)
  */
  if( lemp->tokendest ){
    int once = 1;
    for(i=0; i<lemp->nsymbol; i++){
      struct symbol *sp = lemp->symbols[i];
      if( sp==0 || sp->type!=TERMINAL ) continue;
      if( once ){
        fprintf(out, "      /* TERMINAL Destructor */\n"); lineno++;
        once = 0;
      }
      fprintf(out,"    case %d: /* %s */\n", sp->index, sp->name); lineno++;
    }
    for(i=0; i<lemp->nsymbol && lemp->symbols[i]->type!=TERMINAL; i++);
    if( i<lemp->nsymbol ){
      emit_destructor_code(out,lemp->symbols[i],lemp,&lineno);
      fprintf(out,"      break;\n"); lineno++;
    }
  }
  if( lemp->vardest ){
    struct symbol *dflt_sp = 0;
    int once = 1;
    for(i=0; i<lemp->nsymbol; i++){
      struct symbol *sp = lemp->symbols[i];
      if( sp==0 || sp->type==TERMINAL ||
          sp->index<=0 || sp->destructor!=0 ) continue;
      if( once ){
        fprintf(out, "      /* Default NON-TERMINAL Destructor */\n"); lineno++;
        once = 0;
      }
      fprintf(out,"    case %d: /* %s */\n", sp->index, sp->name); lineno++;
      dflt_sp = sp;
    }
    if( dflt_sp!=0 ){
      emit_destructor_code(out,dflt_sp,lemp,&lineno);
    }
    fprintf(out,"      break;\n"); lineno++;
  }
  for(i=0; i<lemp->nsymbol; i++){
    struct symbol *sp = lemp->symbols[i];
    if( sp==0 || sp->type==TERMINAL || sp->destructor==0 ) continue;
    fprintf(out,"    case %d: /* %s */\n", sp->index, sp->name); lineno++;

    /* Combine duplicate destructors into a single case */
    for(j=i+1; j<lemp->nsymbol; j++){
      struct symbol *sp2 = lemp->symbols[j];
      if( sp2 && sp2->type!=TERMINAL && sp2->destructor
          && sp2->dtnum==sp->dtnum
          && strcmp(sp->destructor,sp2->destructor)==0 ){
         fprintf(out,"    case %d: /* %s */\n",
                 sp2->index, sp2->name); lineno++;
         sp2->destructor = 0;
      }
    }

    emit_destructor_code(out,lemp->symbols[i],lemp,&lineno);
    fprintf(out,"      break;\n"); lineno++;
  }
  tplt_xfer(lemp->name,in,out,&lineno);

  /* Generate code which executes whenever the parser stack overflows */
  tplt_print(out,lemp,lemp->overflow,&lineno);
  tplt_xfer(lemp->name,in,out,&lineno);

  /* Generate the table of rule information 
  **
  ** Note: This code depends on the fact that rules are number
  ** sequentually beginning with 0.
  */
  for(rp=lemp->rule; rp; rp=rp->next){
    fprintf(out,"  { %d, %d },\n",rp->lhs->index,rp->nrhs); lineno++;
  }
  tplt_xfer(lemp->name,in,out,&lineno);

  /* Generate code which execution during each REDUCE action */
  for(rp=lemp->rule; rp; rp=rp->next){
    translate_code(lemp, rp);
  }
  /* First output rules other than the default: rule */
  for(rp=lemp->rule; rp; rp=rp->next){
    struct rule *rp2;               /* Other rules with the same action */
    if( rp->code==0 ) continue;
    if( rp->code[0]=='\n' && rp->code[1]==0 ) continue; /* Will be default: */
    fprintf(out,"      case %d: /* ", rp->index);
    writeRuleText(out, rp);
    fprintf(out, " */\n"); lineno++;
    for(rp2=rp->next; rp2; rp2=rp2->next){
      if( rp2->code==rp->code ){
        fprintf(out,"      case %d: /* ", rp2->index);
        writeRuleText(out, rp2);
        fprintf(out," */ yytestcase(yyruleno==%d);\n", rp2->index); lineno++;
        rp2->code = 0;
      }
    }
    emit_code(out,rp,lemp,&lineno);
    fprintf(out,"        break;\n"); lineno++;
    rp->code = 0;
  }
  /* Finally, output the default: rule.  We choose as the default: all
  ** empty actions. */
  fprintf(out,"      default:\n"); lineno++;
  for(rp=lemp->rule; rp; rp=rp->next){
    if( rp->code==0 ) continue;
    assert( rp->code[0]=='\n' && rp->code[1]==0 );
    fprintf(out,"      /* (%d) ", rp->index);
    writeRuleText(out, rp);
    fprintf(out, " */ yytestcase(yyruleno==%d);\n", rp->index); lineno++;
  }
  fprintf(out,"        break;\n"); lineno++;
  tplt_xfer(lemp->name,in,out,&lineno);

  /* Generate code which executes if a parse fails */
  tplt_print(out,lemp,lemp->failure,&lineno);
  tplt_xfer(lemp->name,in,out,&lineno);

  /* Generate code which executes when a syntax error occurs */
  tplt_print(out,lemp,lemp->error,&lineno);
  tplt_xfer(lemp->name,in,out,&lineno);

  /* Generate code which executes when the parser accepts its input */
  tplt_print(out,lemp,lemp->accept,&lineno);
  tplt_xfer(lemp->name,in,out,&lineno);

  /* Append any addition code the user desires */
  tplt_print(out,lemp,lemp->extracode,&lineno);

  fclose(in);
  fclose(out);
  return;
}

/* Generate a header file for the parser */
void ReportHeader(lemp)
struct lemon *lemp;
{
  FILE *out, *in;
  char *prefix;
  char line[LINESIZE];
  char pattern[LINESIZE];
  int i;

  if( lemp->tokenprefix ) prefix = lemp->tokenprefix;
  else                    prefix = "";
  in = file_open(lemp,".h","rb");
  if( in ){
    for(i=1; i<lemp->nterminal && fgets(line,LINESIZE,in); i++){
      snprintf(pattern,sizeof pattern,"#define %s%-30s %2d\n",prefix,lemp->symbols[i]->name,i);
      if( strcmp(line,pattern) ) break;
    }
    fclose(in);
    if( i==lemp->nterminal ){
      /* No change in the file.  Don't rewrite it. */
      return;
    }
  }
  out = file_open(lemp,".h","wb");
  if( out ){
    for(i=1; i<lemp->nterminal; i++){
      fprintf(out,"#define %s%-30s %2d\n",prefix,lemp->symbols[i]->name,i);
    }
    fclose(out);  
  }
  return;
}

/* Reduce the size of the action tables, if possible, by making use
** of defaults.
**
** In this version, we take the most frequent REDUCE action and make
** it the default.  Except, there is no default if the wildcard token
** is a possible look-ahead.
*/
void CompressTables(lemp)
struct lemon *lemp;
{
  struct state *stp;
  struct action *ap, *ap2;
  struct rule *rp, *rp2, *rbest;
  int nbest, n;
  int i;
  int usesWildcard;

  for(i=0; i<lemp->nstate; i++){
    stp = lemp->sorted[i];
    nbest = 0;
    rbest = 0;
    usesWildcard = 0;

    for(ap=stp->ap; ap; ap=ap->next){
      if( ap->type==SHIFT && ap->sp==lemp->wildcard ){
        usesWildcard = 1;
      }
      if( ap->type!=REDUCE ) continue;
      rp = ap->x.rp;
      if( rp->lhsStart ) continue;
      if( rp==rbest ) continue;
      n = 1;
      for(ap2=ap->next; ap2; ap2=ap2->next){
        if( ap2->type!=REDUCE ) continue;
        rp2 = ap2->x.rp;
        if( rp2==rbest ) continue;
        if( rp2==rp ) n++;
      }
      if( n>nbest ){
        nbest = n;
        rbest = rp;
      }
    }
 
    /* Do not make a default if the number of rules to default
    ** is not at least 1 or if the wildcard token is a possible
    ** lookahead.
    */
    if( nbest<1 || usesWildcard ) continue;


    /* Combine matching REDUCE actions into a single default */
    for(ap=stp->ap; ap; ap=ap->next){
      if( ap->type==REDUCE && ap->x.rp==rbest ) break;
    }
    assert( ap );
    ap->sp = Symbol_new("{default}");
    for(ap=ap->next; ap; ap=ap->next){
      if( ap->type==REDUCE && ap->x.rp==rbest ) ap->type = NOT_USED;
    }
    stp->ap = Action_sort(stp->ap);
  }
}


/*
** Compare two states for sorting purposes.  The smaller state is the
** one with the most non-terminal actions.  If they have the same number
** of non-terminal actions, then the smaller is the one with the most
** token actions.
*/
static int stateResortCompare(const void *a, const void *b){
  const struct state *pA = *(const struct state**)a;
  const struct state *pB = *(const struct state**)b;
  int n;

  n = pB->nNtAct - pA->nNtAct;
  if( n==0 ){
    n = pB->nTknAct - pA->nTknAct;
  }
  return n;
}


/*
** Renumber and resort states so that states with fewer choices
** occur at the end.  Except, keep state 0 as the first state.
*/
void ResortStates(lemp)
struct lemon *lemp;
{
  int i;
  struct state *stp;
  struct action *ap;

  for(i=0; i<lemp->nstate; i++){
    stp = lemp->sorted[i];
    stp->nTknAct = stp->nNtAct = 0;
    stp->iDflt = lemp->nstate + lemp->nrule;
    stp->iTknOfst = NO_OFFSET;
    stp->iNtOfst = NO_OFFSET;
    for(ap=stp->ap; ap; ap=ap->next){
      if( compute_action(lemp,ap)>=0 ){
        if( ap->sp->index<lemp->nterminal ){
          stp->nTknAct++;
        }else if( ap->sp->index<lemp->nsymbol ){
          stp->nNtAct++;
        }else{
          stp->iDflt = compute_action(lemp, ap);
        }
      }
    }
  }
  qsort(&lemp->sorted[1], lemp->nstate-1, sizeof(lemp->sorted[0]),
        stateResortCompare);
  for(i=0; i<lemp->nstate; i++){
    lemp->sorted[i]->statenum = i;
  }
}


/***************** From the file "set.c" ************************************/
/*
** Set manipulation routines for the LEMON parser generator.
*/

static int size = 0;

/* Set the set size */
void SetSize(n)
int n;
{
  size = n+1;
}

/* Allocate a new set */
char *SetNew(){
  char *s;
  s = (char*)calloc( size, 1);
  if( s==0 ){
    extern void memory_error();
    memory_error();
  }
  return s;
}

/* Deallocate a set */
void SetFree(s)
char *s;
{
  free(s);
}

/* Add a new element to the set.  Return TRUE if the element was added
** and FALSE if it was already there. */
int SetAdd(s,e)
char *s;
int e;
{
  int rv;
  assert( e>=0 && e<size );
  rv = s[e];
  s[e] = 1;
  return !rv;
}

/* Add every element of s2 to s1.  Return TRUE if s1 changes. */
int SetUnion(s1,s2)
char *s1;
char *s2;
{
  int i, progress;
  progress = 0;
  for(i=0; i<size; i++){
    if( s2[i]==0 ) continue;
    if( s1[i]==0 ){
      progress = 1;
      s1[i] = 1;
    }
  }
  return progress;
}
/********************** From the file "table.c" ****************************/
/*
** All code in this file has been automatically generated
** from a specification in the file
**              "table.q"
** by the associative array code building program "aagen".
** Do not edit this file!  Instead, edit the specification
** file, then rerun aagen.
*/
/*
** Code for processing tables in the LEMON parser generator.
*/

PRIVATE int strhash(x)
char *x;
{
  int h = 0;
  while( *x) h = h*13 + *(x++);
  return h;
}

/* Works like strdup, sort of.  Save a string in malloced memory, but
** keep strings in a table so that the same string is not in more
** than one place.
*/
char *Strsafe(y)
char *y;
{
  char *z;

  if( y==0 ) return 0;
  z = Strsafe_find(y);
  if( z==0 && (z=malloc( lemonStrlen(y)+1 ))!=0 ){
    strcpy(z,y);
    Strsafe_insert(z);
  }
  MemoryCheck(z);
  return z;
}

/* There is one instance of the following structure for each
** associative array of type "x1".
*/
struct s_x1 {
  int size;               /* The number of available slots. */
                          /*   Must be a power of 2 greater than or */
                          /*   equal to 1 */
  int count;              /* Number of currently slots filled */
  struct s_x1node *tbl;  /* The data stored here */
  struct s_x1node **ht;  /* Hash table for lookups */
};

/* There is one instance of this structure for every data element
** in an associative array of type "x1".
*/
typedef struct s_x1node {
  char *data;                  /* The data */
  struct s_x1node *next;   /* Next entry with the same hash */
  struct s_x1node **from;  /* Previous link */
} x1node;

/* There is only one instance of the array, which is the following */
static struct s_x1 *x1a;

/* Allocate a new associative array */
void Strsafe_init(){
  if( x1a ) return;
  x1a = (struct s_x1*)malloc( sizeof(struct s_x1) );
  if( x1a ){
    x1a->size = 1024;
    x1a->count = 0;
    x1a->tbl = (x1node*)malloc( 
      (sizeof(x1node) + sizeof(x1node*))*1024 );
    if( x1a->tbl==0 ){
      free(x1a);
      x1a = 0;
    }else{
      int i;
      x1a->ht = (x1node**)&(x1a->tbl[1024]);
      for(i=0; i<1024; i++) x1a->ht[i] = 0;
    }
  }
}
/* Insert a new record into the array.  Return TRUE if successful.
** Prior data with the same key is NOT overwritten */
int Strsafe_insert(data)
char *data;
{
  x1node *np;
  int h;
  int ph;

  if( x1a==0 ) return 0;
  ph = strhash(data);
  h = ph & (x1a->size-1);
  np = x1a->ht[h];
  while( np ){
    if( strcmp(np->data,data)==0 ){
      /* An existing entry with the same key is found. */
      /* Fail because overwrite is not allows. */
      return 0;
    }
    np = np->next;
  }
  if( x1a->count>=x1a->size ){
    /* Need to make the hash table bigger */
    int i,size;
    struct s_x1 array;
    array.size = size = x1a->size*2;
    array.count = x1a->count;
    array.tbl = (x1node*)malloc(
      (sizeof(x1node) + sizeof(x1node*))*size );
    if( array.tbl==0 ) return 0;  /* Fail due to malloc failure */
    array.ht = (x1node**)&(array.tbl[size]);
    for(i=0; i<size; i++) array.ht[i] = 0;
    for(i=0; i<x1a->count; i++){
      x1node *oldnp, *newnp;
      oldnp = &(x1a->tbl[i]);
      h = strhash(oldnp->data) & (size-1);
      newnp = &(array.tbl[i]);
      if( array.ht[h] ) array.ht[h]->from = &(newnp->next);
      newnp->next = array.ht[h];
      newnp->data = oldnp->data;
      newnp->from = &(array.ht[h]);
      array.ht[h] = newnp;
    }
    free(x1a->tbl);
    *x1a = array;
  }
  /* Insert the new data */
  h = ph & (x1a->size-1);
  np = &(x1a->tbl[x1a->count++]);
  np->data = data;
  if( x1a->ht[h] ) x1a->ht[h]->from = &(np->next);
  np->next = x1a->ht[h];
  x1a->ht[h] = np;
  np->from = &(x1a->ht[h]);
  return 1;
}

/* Return a pointer to data assigned to the given key.  Return NULL
** if no such key. */
char *Strsafe_find(key)
char *key;
{
  int h;
  x1node *np;

  if( x1a==0 ) return 0;
  h = strhash(key) & (x1a->size-1);
  np = x1a->ht[h];
  while( np ){
    if( strcmp(np->data,key)==0 ) break;
    np = np->next;
  }
  return np ? np->data : 0;
}

/* Return a pointer to the (terminal or nonterminal) symbol "x".
** Create a new symbol if this is the first time "x" has been seen.
*/
struct symbol *Symbol_new(x)
char *x;
{
  struct symbol *sp;

  sp = Symbol_find(x);
  if( sp==0 ){
    sp = (struct symbol *)calloc(1, sizeof(struct symbol) );
    MemoryCheck(sp);
    sp->name = Strsafe(x);
    sp->type = isupper(*x) ? TERMINAL : NONTERMINAL;
    sp->rule = 0;
    sp->fallback = 0;
    sp->prec = -1;
    sp->assoc = UNK;
    sp->firstset = 0;
    sp->lambda = LEMON_FALSE;
    sp->destructor = 0;
    sp->destLineno = 0;
    sp->datatype = 0;
    sp->useCnt = 0;
    Symbol_insert(sp,sp->name);
  }
  sp->useCnt++;
  return sp;
}

/* Compare two symbols for working purposes
**
** Symbols that begin with upper case letters (terminals or tokens)
** must sort before symbols that begin with lower case letters
** (non-terminals).  Other than that, the order does not matter.
**
** We find experimentally that leaving the symbols in their original
** order (the order they appeared in the grammar file) gives the
** smallest parser tables in SQLite.
*/
int Symbolcmpp(struct symbol **a, struct symbol **b){
  int i1 = (**a).index + 10000000*((**a).name[0]>'Z');
  int i2 = (**b).index + 10000000*((**b).name[0]>'Z');
  return i1-i2;
}

/* There is one instance of the following structure for each
** associative array of type "x2".
*/
struct s_x2 {
  int size;               /* The number of available slots. */
                          /*   Must be a power of 2 greater than or */
                          /*   equal to 1 */
  int count;              /* Number of currently slots filled */
  struct s_x2node *tbl;  /* The data stored here */
  struct s_x2node **ht;  /* Hash table for lookups */
};

/* There is one instance of this structure for every data element
** in an associative array of type "x2".
*/
typedef struct s_x2node {
  struct symbol *data;                  /* The data */
  char *key;                   /* The key */
  struct s_x2node *next;   /* Next entry with the same hash */
  struct s_x2node **from;  /* Previous link */
} x2node;

/* There is only one instance of the array, which is the following */
static struct s_x2 *x2a;

/* Allocate a new associative array */
void Symbol_init(){
  if( x2a ) return;
  x2a = (struct s_x2*)malloc( sizeof(struct s_x2) );
  if( x2a ){
    x2a->size = 128;
    x2a->count = 0;
    x2a->tbl = (x2node*)malloc( 
      (sizeof(x2node) + sizeof(x2node*))*128 );
    if( x2a->tbl==0 ){
      free(x2a);
      x2a = 0;
    }else{
      int i;
      x2a->ht = (x2node**)&(x2a->tbl[128]);
      for(i=0; i<128; i++) x2a->ht[i] = 0;
    }
  }
}
/* Insert a new record into the array.  Return TRUE if successful.
** Prior data with the same key is NOT overwritten */
int Symbol_insert(data,key)
struct symbol *data;
char *key;
{
  x2node *np;
  int h;
  int ph;

  if( x2a==0 ) return 0;
  ph = strhash(key);
  h = ph & (x2a->size-1);
  np = x2a->ht[h];
  while( np ){
    if( strcmp(np->key,key)==0 ){
      /* An existing entry with the same key is found. */
      /* Fail because overwrite is not allows. */
      return 0;
    }
    np = np->next;
  }
  if( x2a->count>=x2a->size ){
    /* Need to make the hash table bigger */
    int i,size;
    struct s_x2 array;
    array.size = size = x2a->size*2;
    array.count = x2a->count;
    array.tbl = (x2node*)malloc(
      (sizeof(x2node) + sizeof(x2node*))*size );
    if( array.tbl==0 ) return 0;  /* Fail due to malloc failure */
    array.ht = (x2node**)&(array.tbl[size]);
    for(i=0; i<size; i++) array.ht[i] = 0;
    for(i=0; i<x2a->count; i++){
      x2node *oldnp, *newnp;
      oldnp = &(x2a->tbl[i]);
      h = strhash(oldnp->key) & (size-1);
      newnp = &(array.tbl[i]);
      if( array.ht[h] ) array.ht[h]->from = &(newnp->next);
      newnp->next = array.ht[h];
      newnp->key = oldnp->key;
      newnp->data = oldnp->data;
      newnp->from = &(array.ht[h]);
      array.ht[h] = newnp;
    }
    free(x2a->tbl);
    *x2a = array;
  }
  /* Insert the new data */
  h = ph & (x2a->size-1);
  np = &(x2a->tbl[x2a->count++]);
  np->key = key;
  np->data = data;
  if( x2a->ht[h] ) x2a->ht[h]->from = &(np->next);
  np->next = x2a->ht[h];
  x2a->ht[h] = np;
  np->from = &(x2a->ht[h]);
  return 1;
}

/* Return a pointer to data assigned to the given key.  Return NULL
** if no such key. */
struct symbol *Symbol_find(key)
char *key;
{
  int h;
  x2node *np;

  if( x2a==0 ) return 0;
  h = strhash(key) & (x2a->size-1);
  np = x2a->ht[h];
  while( np ){
    if( strcmp(np->key,key)==0 ) break;
    np = np->next;
  }
  return np ? np->data : 0;
}

/* Return the n-th data.  Return NULL if n is out of range. */
struct symbol *Symbol_Nth(n)
int n;
{
  struct symbol *data;
  if( x2a && n>0 && n<=x2a->count ){
    data = x2a->tbl[n-1].data;
  }else{
    data = 0;
  }
  return data;
}

/* Return the size of the array */
int Symbol_count()
{
  return x2a ? x2a->count : 0;
}

/* Return an array of pointers to all data in the table.
** The array is obtained from malloc.  Return NULL if memory allocation
** problems, or if the array is empty. */
struct symbol **Symbol_arrayof()
{
  struct symbol **array;
  int i,size;
  if( x2a==0 ) return 0;
  size = x2a->count;
  array = (struct symbol **)calloc(size, sizeof(struct symbol *));
  if( array ){
    for(i=0; i<size; i++) array[i] = x2a->tbl[i].data;
  }
  return array;
}

/* Compare two configurations */
int Configcmp(a,b)
struct config *a;
struct config *b;
{
  int x;
  x = a->rp->index - b->rp->index;
  if( x==0 ) x = a->dot - b->dot;
  return x;
}

/* Compare two states */
PRIVATE int statecmp(a,b)
struct config *a;
struct config *b;
{
  int rc;
  for(rc=0; rc==0 && a && b;  a=a->bp, b=b->bp){
    rc = a->rp->index - b->rp->index;
    if( rc==0 ) rc = a->dot - b->dot;
  }
  if( rc==0 ){
    if( a ) rc = 1;
    if( b ) rc = -1;
  }
  return rc;
}

/* Hash a state */
PRIVATE int statehash(a)
struct config *a;
{
  int h=0;
  while( a ){
    h = h*571 + a->rp->index*37 + a->dot;
    a = a->bp;
  }
  return h;
}

/* Allocate a new state structure */
struct state *State_new()
{
  struct state *new;
  new = (struct state *)calloc(1, sizeof(struct state) );
  MemoryCheck(new);
  return new;
}

/* There is one instance of the following structure for each
** associative array of type "x3".
*/
struct s_x3 {
  int size;               /* The number of available slots. */
                          /*   Must be a power of 2 greater than or */
                          /*   equal to 1 */
  int count;              /* Number of currently slots filled */
  struct s_x3node *tbl;  /* The data stored here */
  struct s_x3node **ht;  /* Hash table for lookups */
};

/* There is one instance of this structure for every data element
** in an associative array of type "x3".
*/
typedef struct s_x3node {
  struct state *data;                  /* The data */
  struct config *key;                   /* The key */
  struct s_x3node *next;   /* Next entry with the same hash */
  struct s_x3node **from;  /* Previous link */
} x3node;

/* There is only one instance of the array, which is the following */
static struct s_x3 *x3a;

/* Allocate a new associative array */
void State_init(){
  if( x3a ) return;
  x3a = (struct s_x3*)malloc( sizeof(struct s_x3) );
  if( x3a ){
    x3a->size = 128;
    x3a->count = 0;
    x3a->tbl = (x3node*)malloc( 
      (sizeof(x3node) + sizeof(x3node*))*128 );
    if( x3a->tbl==0 ){
      free(x3a);
      x3a = 0;
    }else{
      int i;
      x3a->ht = (x3node**)&(x3a->tbl[128]);
      for(i=0; i<128; i++) x3a->ht[i] = 0;
    }
  }
}
/* Insert a new record into the array.  Return TRUE if successful.
** Prior data with the same key is NOT overwritten */
int State_insert(data,key)
struct state *data;
struct config *key;
{
  x3node *np;
  int h;
  int ph;

  if( x3a==0 ) return 0;
  ph = statehash(key);
  h = ph & (x3a->size-1);
  np = x3a->ht[h];
  while( np ){
    if( statecmp(np->key,key)==0 ){
      /* An existing entry with the same key is found. */
      /* Fail because overwrite is not allows. */
      return 0;
    }
    np = np->next;
  }
  if( x3a->count>=x3a->size ){
    /* Need to make the hash table bigger */
    int i,size;
    struct s_x3 array;
    array.size = size = x3a->size*2;
    array.count = x3a->count;
    array.tbl = (x3node*)malloc(
      (sizeof(x3node) + sizeof(x3node*))*size );
    if( array.tbl==0 ) return 0;  /* Fail due to malloc failure */
    array.ht = (x3node**)&(array.tbl[size]);
    for(i=0; i<size; i++) array.ht[i] = 0;
    for(i=0; i<x3a->count; i++){
      x3node *oldnp, *newnp;
      oldnp = &(x3a->tbl[i]);
      h = statehash(oldnp->key) & (size-1);
      newnp = &(array.tbl[i]);
      if( array.ht[h] ) array.ht[h]->from = &(newnp->next);
      newnp->next = array.ht[h];
      newnp->key = oldnp->key;
      newnp->data = oldnp->data;
      newnp->from = &(array.ht[h]);
      array.ht[h] = newnp;
    }
    free(x3a->tbl);
    *x3a = array;
  }
  /* Insert the new data */
  h = ph & (x3a->size-1);
  np = &(x3a->tbl[x3a->count++]);
  np->key = key;
  np->data = data;
  if( x3a->ht[h] ) x3a->ht[h]->from = &(np->next);
  np->next = x3a->ht[h];
  x3a->ht[h] = np;
  np->from = &(x3a->ht[h]);
  return 1;
}

/* Return a pointer to data assigned to the given key.  Return NULL
** if no such key. */
struct state *State_find(key)
struct config *key;
{
  int h;
  x3node *np;

  if( x3a==0 ) return 0;
  h = statehash(key) & (x3a->size-1);
  np = x3a->ht[h];
  while( np ){
    if( statecmp(np->key,key)==0 ) break;
    np = np->next;
  }
  return np ? np->data : 0;
}

/* Return an array of pointers to all data in the table.
** The array is obtained from malloc.  Return NULL if memory allocation
** problems, or if the array is empty. */
struct state **State_arrayof()
{
  struct state **array;
  int i,size;
  if( x3a==0 ) return 0;
  size = x3a->count;
  array = (struct state **)malloc( sizeof(struct state *)*size );
  if( array ){
    for(i=0; i<size; i++) array[i] = x3a->tbl[i].data;
  }
  return array;
}

/* Hash a configuration */
PRIVATE int confighash(a)
struct config *a;
{
  int h=0;
  h = h*571 + a->rp->index*37 + a->dot;
  return h;
}

/* There is one instance of the following structure for each
** associative array of type "x4".
*/
struct s_x4 {
  int size;               /* The number of available slots. */
                          /*   Must be a power of 2 greater than or */
                          /*   equal to 1 */
  int count;              /* Number of currently slots filled */
  struct s_x4node *tbl;  /* The data stored here */
  struct s_x4node **ht;  /* Hash table for lookups */
};

/* There is one instance of this structure for every data element
** in an associative array of type "x4".
*/
typedef struct s_x4node {
  struct config *data;                  /* The data */
  struct s_x4node *next;   /* Next entry with the same hash */
  struct s_x4node **from;  /* Previous link */
} x4node;

/* There is only one instance of the array, which is the following */
static struct s_x4 *x4a;

/* Allocate a new associative array */
void Configtable_init(){
  if( x4a ) return;
  x4a = (struct s_x4*)malloc( sizeof(struct s_x4) );
  if( x4a ){
    x4a->size = 64;
    x4a->count = 0;
    x4a->tbl = (x4node*)malloc( 
      (sizeof(x4node) + sizeof(x4node*))*64 );
    if( x4a->tbl==0 ){
      free(x4a);
      x4a = 0;
    }else{
      int i;
      x4a->ht = (x4node**)&(x4a->tbl[64]);
      for(i=0; i<64; i++) x4a->ht[i] = 0;
    }
  }
}
/* Insert a new record into the array.  Return TRUE if successful.
** Prior data with the same key is NOT overwritten */
int Configtable_insert(data)
struct config *data;
{
  x4node *np;
  int h;
  int ph;

  if( x4a==0 ) return 0;
  ph = confighash(data);
  h = ph & (x4a->size-1);
  np = x4a->ht[h];
  while( np ){
    if( Configcmp(np->data,data)==0 ){
      /* An existing entry with the same key is found. */
      /* Fail because overwrite is not allows. */
      return 0;
    }
    np = np->next;
  }
  if( x4a->count>=x4a->size ){
    /* Need to make the hash table bigger */
    int i,size;
    struct s_x4 array;
    array.size = size = x4a->size*2;
    array.count = x4a->count;
    array.tbl = (x4node*)malloc(
      (sizeof(x4node) + sizeof(x4node*))*size );
    if( array.tbl==0 ) return 0;  /* Fail due to malloc failure */
    array.ht = (x4node**)&(array.tbl[size]);
    for(i=0; i<size; i++) array.ht[i] = 0;
    for(i=0; i<x4a->count; i++){
      x4node *oldnp, *newnp;
      oldnp = &(x4a->tbl[i]);
      h = confighash(oldnp->data) & (size-1);
      newnp = &(array.tbl[i]);
      if( array.ht[h] ) array.ht[h]->from = &(newnp->next);
      newnp->next = array.ht[h];
      newnp->data = oldnp->data;
      newnp->from = &(array.ht[h]);
      array.ht[h] = newnp;
    }
    free(x4a->tbl);
    *x4a = array;
  }
  /* Insert the new data */
  h = ph & (x4a->size-1);
  np = &(x4a->tbl[x4a->count++]);
  np->data = data;
  if( x4a->ht[h] ) x4a->ht[h]->from = &(np->next);
  np->next = x4a->ht[h];
  x4a->ht[h] = np;
  np->from = &(x4a->ht[h]);
  return 1;
}

/* Return a pointer to data assigned to the given key.  Return NULL
** if no such key. */
struct config *Configtable_find(key)
struct config *key;
{
  int h;
  x4node *np;

  if( x4a==0 ) return 0;
  h = confighash(key) & (x4a->size-1);
  np = x4a->ht[h];
  while( np ){
    if( Configcmp(np->data,key)==0 ) break;
    np = np->next;
  }
  return np ? np->data : 0;
}

/* Remove all data from the table.  Pass each data to the function "f"
** as it is removed.  ("f" may be null to avoid this step.) */
void Configtable_clear(f)
int(*f)(/* struct config * */);
{
  int i;
  if( x4a==0 || x4a->count==0 ) return;
  if( f ) for(i=0; i<x4a->count; i++) (*f)(x4a->tbl[i].data);
  for(i=0; i<x4a->size; i++) x4a->ht[i] = 0;
  x4a->count = 0;
  return;
}<|MERGE_RESOLUTION|>--- conflicted
+++ resolved
@@ -1325,15 +1325,15 @@
   va_start(ap, format);
   /* Prepare a prefix to be prepended to every output line */
   if( lineno>0 ){
-    snprintf(prefix,sizeof prefix,"%.*s:%d: ",PREFIXLIMIT-10,filename,lineno);
+    sprintf(prefix,"%.*s:%d: ",PREFIXLIMIT-10,filename,lineno);
   }else{
-    snprintf(prefix,sizeof prefix,"%.*s: ",PREFIXLIMIT-10,filename);
+    sprintf(prefix,"%.*s: ",PREFIXLIMIT-10,filename);
   }
   prefixsize = lemonStrlen(prefix);
   availablewidth = LINEWIDTH - prefixsize;
 
   /* Generate the error message */
-  vsnprintf(errmsg,sizeof errmsg,format,ap);
+  vsprintf(errmsg,format,ap);
   va_end(ap);
   errmsgsize = lemonStrlen(errmsg);
   /* Remove trailing '\n's from the error message. */
@@ -2915,7 +2915,7 @@
     while( cfp ){
       char buf[20];
       if( cfp->dot==cfp->rp->nrhs ){
-        snprintf(buf,sizeof buf,"(%d)",cfp->rp->index);
+        sprintf(buf,"(%d)",cfp->rp->index);
         fprintf(fp,"    %5s ",buf);
       }else{
         fprintf(fp,"          ");
@@ -2980,13 +2980,8 @@
   if( cp ){
     c = *cp;
     *cp = 0;
-<<<<<<< HEAD
-    path = (char *)malloc( strlen(argv0) + strlen(name) + 2 );
-    if( path ) snprintf(path,sizeof path,"%s/%s",argv0,name);
-=======
     path = (char *)malloc( lemonStrlen(argv0) + lemonStrlen(name) + 2 );
     if( path ) sprintf(path,"%s/%s",argv0,name);
->>>>>>> 8aa05f6c
     *cp = c;
   }else{
     extern char *getenv();
@@ -2999,7 +2994,7 @@
         if( cp==0 ) cp = &pathlist[lemonStrlen(pathlist)];
         c = *cp;
         *cp = 0;
-        snprintf(path,sizeof path,"%s/%s",pathlist,name);
+        sprintf(path,"%s/%s",pathlist,name);
         *cp = c;
         if( c==0 ) pathlist = "";
         else pathlist = &cp[1];
@@ -3079,16 +3074,14 @@
 
   cp = strrchr(lemp->filename,'.');
   if( cp ){
-    snprintf(buf,sizeof buf,"%.*s.lt",(int)(cp-lemp->filename),lemp->filename);
+    sprintf(buf,"%.*s.lt",(int)(cp-lemp->filename),lemp->filename);
   }else{
-    snprintf(buf,sizeof buf,"%s.lt",lemp->filename);
+    sprintf(buf,"%s.lt",lemp->filename);
   }
   if( access(buf,004)==0 ){
     tpltname = buf;
   }else if( access(templatename,004)==0 ){
     tpltname = templatename;
-  }else if( access("/usr/share/lemon/lempar.c",004)==0 ){
-    tpltname = "/usr/share/lemon/lempar.c";
   }else{
     tpltname = pathsearch(lemp->argv0,templatename,0);
   }
@@ -3100,7 +3093,7 @@
   }
   in = fopen(tpltname,"rb");
   if( in==0 ){
-    fprintf(stderr,"Can't open the template file \"%s\".\n",tpltname);
+    fprintf(stderr,"Can't open the template file \"%s\".\n",templatename);
     lemp->errorcnt++;
     return 0;
   }
@@ -3839,7 +3832,7 @@
   /* Generate a table containing the symbolic name of every symbol
   */
   for(i=0; i<lemp->nsymbol; i++){
-    snprintf(line,sizeof line,"\"%s\",",lemp->symbols[i]->name);
+    sprintf(line,"\"%s\",",lemp->symbols[i]->name);
     fprintf(out,"  %-15s",line);
     if( (i&3)==3 ){ fprintf(out,"\n"); lineno++; }
   }
@@ -4006,7 +3999,7 @@
   in = file_open(lemp,".h","rb");
   if( in ){
     for(i=1; i<lemp->nterminal && fgets(line,LINESIZE,in); i++){
-      snprintf(pattern,sizeof pattern,"#define %s%-30s %2d\n",prefix,lemp->symbols[i]->name,i);
+      sprintf(pattern,"#define %s%-30s %2d\n",prefix,lemp->symbols[i]->name,i);
       if( strcmp(line,pattern) ) break;
     }
     fclose(in);
