/*
** 2005 May 25
**
** The author disclaims copyright to this source code.  In place of
** a legal notice, here is a blessing:
**
**    May you do good and not evil.
**    May you find forgiveness for yourself and forgive others.
**    May you share freely, never taking more than you give.
**
*************************************************************************
** This file contains the implementation of the sqlite3_prepare()
** interface, and routines that contribute to loading the database schema
** from disk.
**
** $Id$
*/
#include "sqliteInt.h"
#include <ctype.h>

/*
** Fill the InitData structure with an error message that indicates
** that the database is corrupt.
*/
static void corruptSchema(
  InitData *pData,     /* Initialization context */
  const char *zObj,    /* Object being parsed at the point of error */
  const char *zExtra   /* Error information */
){
  if( !pData->db->mallocFailed ){
    if( zObj==0 ) zObj = "?";
    sqlite3SetString(pData->pzErrMsg, "malformed database schema (",  zObj, ")",
       zExtra!=0 && zExtra[0]!=0 ? " - " : (char*)0, zExtra, (char*)0);
  }
  pData->rc = SQLITE_CORRUPT;
}

/*
** This is the callback routine for the code that initializes the
** database.  See sqlite3Init() below for additional information.
** This routine is also called from the OP_ParseSchema opcode of the VDBE.
**
** Each callback contains the following information:
**
**     argv[0] = name of thing being created
**     argv[1] = root page number for table or index. 0 for trigger or view.
**     argv[2] = SQL text for the CREATE statement.
**
*/
int sqlite3InitCallback(void *pInit, int argc, char **argv, char **azColName){
  InitData *pData = (InitData*)pInit;
  sqlite3 *db = pData->db;
  int iDb = pData->iDb;

  assert( sqlite3_mutex_held(db->mutex) );
  pData->rc = SQLITE_OK;
  DbClearProperty(db, iDb, DB_Empty);
  if( db->mallocFailed ){
    corruptSchema(pData, argv[0], 0);
    return SQLITE_NOMEM;
  }

  assert( argc==3 );
  if( argv==0 ) return 0;   /* Might happen if EMPTY_RESULT_CALLBACKS are on */
  if( argv[1]==0 ){
    corruptSchema(pData, argv[0], 0);
    return 1;
  }
  assert( iDb>=0 && iDb<db->nDb );
  if( argv[2] && argv[2][0] ){
    /* Call the parser to process a CREATE TABLE, INDEX or VIEW.
    ** But because db->init.busy is set to 1, no VDBE code is generated
    ** or executed.  All the parser does is build the internal data
    ** structures that describe the table, index, or view.
    */
    char *zErr;
    int rc;
    assert( db->init.busy );
    db->init.iDb = iDb;
    db->init.newTnum = atoi(argv[1]);
    rc = sqlite3_exec(db, argv[2], 0, 0, &zErr);
    db->init.iDb = 0;
    assert( rc!=SQLITE_OK || zErr==0 );
    if( SQLITE_OK!=rc ){
      pData->rc = rc;
      if( rc==SQLITE_NOMEM ){
        db->mallocFailed = 1;
      }else if( rc!=SQLITE_INTERRUPT ){
        corruptSchema(pData, argv[0], zErr);
      }
      sqlite3_free(zErr);
      return 1;
    }
  }else if( argv[0]==0 ){
    corruptSchema(pData, 0, 0);
  }else{
    /* If the SQL column is blank it means this is an index that
    ** was created to be the PRIMARY KEY or to fulfill a UNIQUE
    ** constraint for a CREATE TABLE.  The index should have already
    ** been created when we processed the CREATE TABLE.  All we have
    ** to do here is record the root page number for that index.
    */
    Index *pIndex;
    pIndex = sqlite3FindIndex(db, argv[0], db->aDb[iDb].zName);
    if( pIndex==0 || pIndex->tnum!=0 ){
      /* This can occur if there exists an index on a TEMP table which
      ** has the same name as another index on a permanent index.  Since
      ** the permanent table is hidden by the TEMP table, we can also
      ** safely ignore the index on the permanent table.
      */
      /* Do Nothing */;
    }else{
      pIndex->tnum = atoi(argv[1]);
    }
  }
  return 0;
}

/*
** Attempt to read the database schema and initialize internal
** data structures for a single database file.  The index of the
** database file is given by iDb.  iDb==0 is used for the main
** database.  iDb==1 should never be used.  iDb>=2 is used for
** auxiliary databases.  Return one of the SQLITE_ error codes to
** indicate success or failure.
*/
static int sqlite3InitOne(sqlite3 *db, int iDb, char **pzErrMsg){
  int rc;
  BtCursor *curMain;
  int size;
  Table *pTab;
  Db *pDb;
  char const *azArg[4];
  int meta[10];
  InitData initData;
  char const *zMasterSchema;
  char const *zMasterName = SCHEMA_TABLE(iDb);

  /*
  ** The master database table has a structure like this
  */
  static const char master_schema[] = 
     "CREATE TABLE sqlite_master(\n"
     "  type text,\n"
     "  name text,\n"
     "  tbl_name text,\n"
     "  rootpage integer,\n"
     "  sql text\n"
     ")"
  ;
#ifndef SQLITE_OMIT_TEMPDB
  static const char temp_master_schema[] = 
     "CREATE TEMP TABLE sqlite_temp_master(\n"
     "  type text,\n"
     "  name text,\n"
     "  tbl_name text,\n"
     "  rootpage integer,\n"
     "  sql text\n"
     ")"
  ;
#else
  #define temp_master_schema 0
#endif

  assert( iDb>=0 && iDb<db->nDb );
  assert( db->aDb[iDb].pSchema );
  assert( sqlite3_mutex_held(db->mutex) );
  assert( iDb==1 || sqlite3BtreeHoldsMutex(db->aDb[iDb].pBt) );

  /* zMasterSchema and zInitScript are set to point at the master schema
  ** and initialisation script appropriate for the database being
  ** initialised. zMasterName is the name of the master table.
  */
  if( !OMIT_TEMPDB && iDb==1 ){
    zMasterSchema = temp_master_schema;
  }else{
    zMasterSchema = master_schema;
  }
  zMasterName = SCHEMA_TABLE(iDb);

  /* Construct the schema tables.  */
  azArg[0] = zMasterName;
  azArg[1] = "1";
  azArg[2] = zMasterSchema;
  azArg[3] = 0;
  initData.db = db;
  initData.iDb = iDb;
  initData.pzErrMsg = pzErrMsg;
  (void)sqlite3SafetyOff(db);
  rc = sqlite3InitCallback(&initData, 3, (char **)azArg, 0);
  (void)sqlite3SafetyOn(db);
  if( rc ){
    rc = initData.rc;
    goto error_out;
  }
  pTab = sqlite3FindTable(db, zMasterName, db->aDb[iDb].zName);
  if( pTab ){
    pTab->readOnly = 1;
  }

  /* Create a cursor to hold the database open
  */
  pDb = &db->aDb[iDb];
  if( pDb->pBt==0 ){
    if( !OMIT_TEMPDB && iDb==1 ){
      DbSetProperty(db, 1, DB_SchemaLoaded);
    }
    return SQLITE_OK;
  }
  curMain = sqlite3MallocZero(sqlite3BtreeCursorSize());
  if( !curMain ){
    rc = SQLITE_NOMEM;
    goto error_out;
  }
  sqlite3BtreeEnter(pDb->pBt);
  rc = sqlite3BtreeCursor(pDb->pBt, MASTER_ROOT, 0, 0, curMain);
  if( rc!=SQLITE_OK && rc!=SQLITE_EMPTY ){
    sqlite3SetString(pzErrMsg, sqlite3ErrStr(rc), (char*)0);
    goto leave_error_out;
  }

  /* Get the database meta information.
  **
  ** Meta values are as follows:
  **    meta[0]   Schema cookie.  Changes with each schema change.
  **    meta[1]   File format of schema layer.
  **    meta[2]   Size of the page cache.
  **    meta[3]   Use freelist if 0.  Autovacuum if greater than zero.
  **    meta[4]   Db text encoding. 1:UTF-8 2:UTF-16LE 3:UTF-16BE
  **    meta[5]   The user cookie. Used by the application.
  **    meta[6]   Incremental-vacuum flag.
  **    meta[7]
  **    meta[8]
  **    meta[9]
  **
  ** Note: The #defined SQLITE_UTF* symbols in sqliteInt.h correspond to
  ** the possible values of meta[4].
  */
  if( rc==SQLITE_OK ){
    int i;
    for(i=0; rc==SQLITE_OK && i<sizeof(meta)/sizeof(meta[0]); i++){
      rc = sqlite3BtreeGetMeta(pDb->pBt, i+1, (u32 *)&meta[i]);
    }
    if( rc ){
      sqlite3SetString(pzErrMsg, sqlite3ErrStr(rc), (char*)0);
      goto leave_error_out;
    }
  }else{
    memset(meta, 0, sizeof(meta));
  }
  pDb->pSchema->schema_cookie = meta[0];

  /* If opening a non-empty database, check the text encoding. For the
  ** main database, set sqlite3.enc to the encoding of the main database.
  ** For an attached db, it is an error if the encoding is not the same
  ** as sqlite3.enc.
  */
  if( meta[4] ){  /* text encoding */
    if( iDb==0 ){
      /* If opening the main database, set ENC(db). */
      ENC(db) = (u8)meta[4];
      db->pDfltColl = sqlite3FindCollSeq(db, SQLITE_UTF8, "BINARY", 6, 0);
    }else{
      /* If opening an attached database, the encoding much match ENC(db) */
      if( meta[4]!=ENC(db) ){
        sqlite3SetString(pzErrMsg, "attached databases must use the same"
            " text encoding as main database", (char*)0);
        rc = SQLITE_ERROR;
        goto leave_error_out;
      }
    }
  }else{
    DbSetProperty(db, iDb, DB_Empty);
  }
  pDb->pSchema->enc = ENC(db);

  size = meta[2];
  if( size==0 ){ size = SQLITE_DEFAULT_CACHE_SIZE; }
  if( size<0 ) size = -size;
  pDb->pSchema->cache_size = size;
  sqlite3BtreeSetCacheSize(pDb->pBt, pDb->pSchema->cache_size);

  /*
  ** file_format==1    Version 3.0.0.
  ** file_format==2    Version 3.1.3.  // ALTER TABLE ADD COLUMN
  ** file_format==3    Version 3.1.4.  // ditto but with non-NULL defaults
  ** file_format==4    Version 3.3.0.  // DESC indices.  Boolean constants
  */
  pDb->pSchema->file_format = meta[1];
  if( pDb->pSchema->file_format==0 ){
    pDb->pSchema->file_format = 1;
  }
  if( pDb->pSchema->file_format>SQLITE_MAX_FILE_FORMAT ){
    sqlite3SetString(pzErrMsg, "unsupported file format", (char*)0);
    rc = SQLITE_ERROR;
    goto leave_error_out;
  }

  /* Ticket #2804:  When we open a database in the newer file format,
  ** clear the legacy_file_format pragma flag so that a VACUUM will
  ** not downgrade the database and thus invalidate any descending
  ** indices that the user might have created.
  */
  if( iDb==0 && meta[1]>=4 ){
    db->flags &= ~SQLITE_LegacyFileFmt;
  }

  /* Read the schema information out of the schema tables
  */
  assert( db->init.busy );
  if( rc==SQLITE_EMPTY ){
    /* For an empty database, there is nothing to read */
    rc = SQLITE_OK;
  }else{
    char *zSql;
    zSql = sqlite3MPrintf(db, 
        "SELECT name, rootpage, sql FROM '%q'.%s",
        db->aDb[iDb].zName, zMasterName);
    (void)sqlite3SafetyOff(db);
#ifndef SQLITE_OMIT_AUTHORIZATION
    {
      int (*xAuth)(void*,int,const char*,const char*,const char*,const char*);
      xAuth = db->xAuth;
      db->xAuth = 0;
#endif
      rc = sqlite3_exec(db, zSql, sqlite3InitCallback, &initData, 0);
#ifndef SQLITE_OMIT_AUTHORIZATION
      db->xAuth = xAuth;
    }
#endif
    if( rc==SQLITE_ABORT ) rc = initData.rc;
    (void)sqlite3SafetyOn(db);
    sqlite3_free(zSql);
#ifndef SQLITE_OMIT_ANALYZE
    if( rc==SQLITE_OK ){
      sqlite3AnalysisLoad(db, iDb);
    }
#endif
  }
  if( db->mallocFailed ){
    /* sqlite3SetString(pzErrMsg, "out of memory", (char*)0); */
    rc = SQLITE_NOMEM;
    sqlite3ResetInternalSchema(db, 0);
  }
  if( rc==SQLITE_OK || (db->flags&SQLITE_RecoveryMode)){
    /* Black magic: If the SQLITE_RecoveryMode flag is set, then consider
    ** the schema loaded, even if errors occured. In this situation the 
    ** current sqlite3_prepare() operation will fail, but the following one
    ** will attempt to compile the supplied statement against whatever subset
    ** of the schema was loaded before the error occured. The primary
    ** purpose of this is to allow access to the sqlite_master table
    ** even when its contents have been corrupted.
    */
    DbSetProperty(db, iDb, DB_SchemaLoaded);
    rc = SQLITE_OK;
  }

  /* Jump here for an error that occurs after successfully allocating
  ** curMain and calling sqlite3BtreeEnter(). For an error that occurs
  ** before that point, jump to error_out.
  */
leave_error_out:
  sqlite3BtreeCloseCursor(curMain);
  sqlite3_free(curMain);
  sqlite3BtreeLeave(pDb->pBt);

error_out:
  if( rc==SQLITE_NOMEM || rc==SQLITE_IOERR_NOMEM ){
    db->mallocFailed = 1;
  }
  return rc;
}

/*
** Initialize all database files - the main database file, the file
** used to store temporary tables, and any additional database files
** created using ATTACH statements.  Return a success code.  If an
** error occurs, write an error message into *pzErrMsg.
**
** After a database is initialized, the DB_SchemaLoaded bit is set
** bit is set in the flags field of the Db structure. If the database
** file was of zero-length, then the DB_Empty flag is also set.
*/
int sqlite3Init(sqlite3 *db, char **pzErrMsg){
  int i, rc;
  int commit_internal = !(db->flags&SQLITE_InternChanges);
  
  assert( sqlite3_mutex_held(db->mutex) );
  if( db->init.busy ) return SQLITE_OK;
  rc = SQLITE_OK;
  db->init.busy = 1;
  for(i=0; rc==SQLITE_OK && i<db->nDb; i++){
    if( DbHasProperty(db, i, DB_SchemaLoaded) || i==1 ) continue;
    rc = sqlite3InitOne(db, i, pzErrMsg);
    if( rc ){
      sqlite3ResetInternalSchema(db, i);
    }
  }

  /* Once all the other databases have been initialised, load the schema
  ** for the TEMP database. This is loaded last, as the TEMP database
  ** schema may contain references to objects in other databases.
  */
#ifndef SQLITE_OMIT_TEMPDB
  if( rc==SQLITE_OK && db->nDb>1 && !DbHasProperty(db, 1, DB_SchemaLoaded) ){
    rc = sqlite3InitOne(db, 1, pzErrMsg);
    if( rc ){
      sqlite3ResetInternalSchema(db, 1);
    }
  }
#endif

  db->init.busy = 0;
  if( rc==SQLITE_OK && commit_internal ){
    sqlite3CommitInternalChanges(db);
  }

  return rc; 
}

/*
** This routine is a no-op if the database schema is already initialised.
** Otherwise, the schema is loaded. An error code is returned.
*/
int sqlite3ReadSchema(Parse *pParse){
  int rc = SQLITE_OK;
  sqlite3 *db = pParse->db;
  assert( sqlite3_mutex_held(db->mutex) );
  if( !db->init.busy ){
    rc = sqlite3Init(db, &pParse->zErrMsg);
  }
  if( rc!=SQLITE_OK ){
    pParse->rc = rc;
    pParse->nErr++;
  }
  return rc;
}


/*
** Check schema cookies in all databases.  If any cookie is out
** of date, return 0.  If all schema cookies are current, return 1.
*/
static int schemaIsValid(sqlite3 *db){
  int iDb;
  int rc;
  BtCursor *curTemp;
  int cookie;
  int allOk = 1;

  curTemp = (BtCursor *)sqlite3_malloc(sqlite3BtreeCursorSize());
  if( curTemp ){
    assert( sqlite3_mutex_held(db->mutex) );
    for(iDb=0; allOk && iDb<db->nDb; iDb++){
      Btree *pBt;
      pBt = db->aDb[iDb].pBt;
      if( pBt==0 ) continue;
      memset(curTemp, 0, sqlite3BtreeCursorSize());
      rc = sqlite3BtreeCursor(pBt, MASTER_ROOT, 0, 0, curTemp);
      if( rc==SQLITE_OK ){
        rc = sqlite3BtreeGetMeta(pBt, 1, (u32 *)&cookie);
        if( rc==SQLITE_OK && cookie!=db->aDb[iDb].pSchema->schema_cookie ){
          allOk = 0;
        }
        sqlite3BtreeCloseCursor(curTemp);
      }
      if( rc==SQLITE_NOMEM || rc==SQLITE_IOERR_NOMEM ){
        db->mallocFailed = 1;
      }
    }
    sqlite3_free(curTemp);
  }else{
    allOk = 0;
    db->mallocFailed = 1;
  }

  return allOk;
}

/*
** Convert a schema pointer into the iDb index that indicates
** which database file in db->aDb[] the schema refers to.
**
** If the same database is attached more than once, the first
** attached database is returned.
*/
int sqlite3SchemaToIndex(sqlite3 *db, Schema *pSchema){
  int i = -1000000;

  /* If pSchema is NULL, then return -1000000. This happens when code in 
  ** expr.c is trying to resolve a reference to a transient table (i.e. one
  ** created by a sub-select). In this case the return value of this 
  ** function should never be used.
  **
  ** We return -1000000 instead of the more usual -1 simply because using
  ** -1000000 as incorrectly using -1000000 index into db->aDb[] is much 
  ** more likely to cause a segfault than -1 (of course there are assert()
  ** statements too, but it never hurts to play the odds).
  */
  assert( sqlite3_mutex_held(db->mutex) );
  if( pSchema ){
    for(i=0; i<db->nDb; i++){
      if( db->aDb[i].pSchema==pSchema ){
        break;
      }
    }
    assert( i>=0 &&i>=0 &&  i<db->nDb );
  }
  return i;
}

/*
** Compile the UTF-8 encoded SQL statement zSql into a statement handle.
*/
static int sqlite3Prepare(
  sqlite3 *db,              /* Database handle. */
  const char *zSql,         /* UTF-8 encoded SQL statement. */
  int nBytes,               /* Length of zSql in bytes. */
  int saveSqlFlag,          /* True to copy SQL text into the sqlite3_stmt */
  sqlite3_stmt **ppStmt,    /* OUT: A pointer to the prepared statement */
  const char **pzTail       /* OUT: End of parsed string */
){
  Parse sParse;
  char *zErrMsg = 0;
  int rc = SQLITE_OK;
  int i;

  assert( ppStmt );
  *ppStmt = 0;
  if( sqlite3SafetyOn(db) ){
    return SQLITE_MISUSE;
  }
  assert( !db->mallocFailed );
  assert( sqlite3_mutex_held(db->mutex) );

  /* If any attached database schemas are locked, do not proceed with
  ** compilation. Instead return SQLITE_LOCKED immediately.
  */
  for(i=0; i<db->nDb; i++) {
    Btree *pBt = db->aDb[i].pBt;
    if( pBt ){
      int rc;
      rc = sqlite3BtreeSchemaLocked(pBt);
      if( rc ){
        const char *zDb = db->aDb[i].zName;
        sqlite3Error(db, SQLITE_LOCKED, "database schema is locked: %s", zDb);
        (void)sqlite3SafetyOff(db);
        return SQLITE_LOCKED;
      }
    }
  }
  
  memset(&sParse, 0, sizeof(sParse));
  sParse.db = db;
<<<<<<< HEAD
  if( nBytes>0 && zSql[nBytes]!=0 ){
=======
  if( nBytes>=0 && zSql[nBytes-1]!=0 ){
>>>>>>> 2f2a302d
    char *zSqlCopy;
    int mxLen = db->aLimit[SQLITE_LIMIT_SQL_LENGTH];
    if( nBytes>mxLen ){
      sqlite3Error(db, SQLITE_TOOBIG, "statement too long");
      (void)sqlite3SafetyOff(db);
      return SQLITE_TOOBIG;
    }
    zSqlCopy = sqlite3DbStrNDup(db, zSql, nBytes);
    if( zSqlCopy ){
      sqlite3RunParser(&sParse, zSqlCopy, &zErrMsg);
      sqlite3_free(zSqlCopy);
      sParse.zTail = &zSql[sParse.zTail-zSqlCopy];
    }else{
      sParse.zTail = &zSql[nBytes];
    }
  }else{
    sqlite3RunParser(&sParse, zSql, &zErrMsg);
  }

  if( db->mallocFailed ){
    sParse.rc = SQLITE_NOMEM;
  }
  if( sParse.rc==SQLITE_DONE ) sParse.rc = SQLITE_OK;
  if( sParse.checkSchema && !schemaIsValid(db) ){
    sParse.rc = SQLITE_SCHEMA;
  }
  if( sParse.rc==SQLITE_SCHEMA ){
    sqlite3ResetInternalSchema(db, 0);
  }
  if( db->mallocFailed ){
    sParse.rc = SQLITE_NOMEM;
  }
  if( pzTail ){
    *pzTail = sParse.zTail;
  }
  rc = sParse.rc;

#ifndef SQLITE_OMIT_EXPLAIN
  if( rc==SQLITE_OK && sParse.pVdbe && sParse.explain ){
    if( sParse.explain==2 ){
      sqlite3VdbeSetNumCols(sParse.pVdbe, 3);
      sqlite3VdbeSetColName(sParse.pVdbe, 0, COLNAME_NAME, "order", P4_STATIC);
      sqlite3VdbeSetColName(sParse.pVdbe, 1, COLNAME_NAME, "from", P4_STATIC);
      sqlite3VdbeSetColName(sParse.pVdbe, 2, COLNAME_NAME, "detail", P4_STATIC);
    }else{
      sqlite3VdbeSetNumCols(sParse.pVdbe, 8);
      sqlite3VdbeSetColName(sParse.pVdbe, 0, COLNAME_NAME, "addr", P4_STATIC);
      sqlite3VdbeSetColName(sParse.pVdbe, 1, COLNAME_NAME, "opcode", P4_STATIC);
      sqlite3VdbeSetColName(sParse.pVdbe, 2, COLNAME_NAME, "p1", P4_STATIC);
      sqlite3VdbeSetColName(sParse.pVdbe, 3, COLNAME_NAME, "p2", P4_STATIC);
      sqlite3VdbeSetColName(sParse.pVdbe, 4, COLNAME_NAME, "p3", P4_STATIC);
      sqlite3VdbeSetColName(sParse.pVdbe, 5, COLNAME_NAME, "p4", P4_STATIC);
      sqlite3VdbeSetColName(sParse.pVdbe, 6, COLNAME_NAME, "p5", P4_STATIC);
      sqlite3VdbeSetColName(sParse.pVdbe, 7, COLNAME_NAME, "comment",P4_STATIC);
    }
  }
#endif

  if( sqlite3SafetyOff(db) ){
    rc = SQLITE_MISUSE;
  }

  if( saveSqlFlag ){
    sqlite3VdbeSetSql(sParse.pVdbe, zSql, sParse.zTail - zSql);
  }
  if( rc!=SQLITE_OK || db->mallocFailed ){
    sqlite3_finalize((sqlite3_stmt*)sParse.pVdbe);
    assert(!(*ppStmt));
  }else{
    *ppStmt = (sqlite3_stmt*)sParse.pVdbe;
  }

  if( zErrMsg ){
    sqlite3Error(db, rc, "%s", zErrMsg);
    sqlite3_free(zErrMsg);
  }else{
    sqlite3Error(db, rc, 0);
  }

  rc = sqlite3ApiExit(db, rc);
  assert( (rc&db->errMask)==rc );
  return rc;
}
static int sqlite3LockAndPrepare(
  sqlite3 *db,              /* Database handle. */
  const char *zSql,         /* UTF-8 encoded SQL statement. */
  int nBytes,               /* Length of zSql in bytes. */
  int saveSqlFlag,          /* True to copy SQL text into the sqlite3_stmt */
  sqlite3_stmt **ppStmt,    /* OUT: A pointer to the prepared statement */
  const char **pzTail       /* OUT: End of parsed string */
){
  int rc;
  if( !sqlite3SafetyCheckOk(db) ){
    return SQLITE_MISUSE;
  }
  sqlite3_mutex_enter(db->mutex);
  sqlite3BtreeEnterAll(db);
  rc = sqlite3Prepare(db, zSql, nBytes, saveSqlFlag, ppStmt, pzTail);
  sqlite3BtreeLeaveAll(db);
  sqlite3_mutex_leave(db->mutex);
  return rc;
}

/*
** Rerun the compilation of a statement after a schema change.
** Return true if the statement was recompiled successfully.
** Return false if there is an error of some kind.
*/
int sqlite3Reprepare(Vdbe *p){
  int rc;
  sqlite3_stmt *pNew;
  const char *zSql;
  sqlite3 *db;

  assert( sqlite3_mutex_held(sqlite3VdbeDb(p)->mutex) );
  zSql = sqlite3_sql((sqlite3_stmt *)p);
  assert( zSql!=0 );  /* Reprepare only called for prepare_v2() statements */
  db = sqlite3VdbeDb(p);
  assert( sqlite3_mutex_held(db->mutex) );
  rc = sqlite3LockAndPrepare(db, zSql, -1, 0, &pNew, 0);
  if( rc ){
    if( rc==SQLITE_NOMEM ){
      db->mallocFailed = 1;
    }
    assert( pNew==0 );
    return 0;
  }else{
    assert( pNew!=0 );
  }
  sqlite3VdbeSwap((Vdbe*)pNew, p);
  sqlite3_transfer_bindings(pNew, (sqlite3_stmt*)p);
  sqlite3VdbeResetStepResult((Vdbe*)pNew);
  sqlite3VdbeFinalize((Vdbe*)pNew);
  return 1;
}


/*
** Two versions of the official API.  Legacy and new use.  In the legacy
** version, the original SQL text is not saved in the prepared statement
** and so if a schema change occurs, SQLITE_SCHEMA is returned by
** sqlite3_step().  In the new version, the original SQL text is retained
** and the statement is automatically recompiled if an schema change
** occurs.
*/
int sqlite3_prepare(
  sqlite3 *db,              /* Database handle. */
  const char *zSql,         /* UTF-8 encoded SQL statement. */
  int nBytes,               /* Length of zSql in bytes. */
  sqlite3_stmt **ppStmt,    /* OUT: A pointer to the prepared statement */
  const char **pzTail       /* OUT: End of parsed string */
){
  int rc;
  rc = sqlite3LockAndPrepare(db,zSql,nBytes,0,ppStmt,pzTail);
  assert( rc==SQLITE_OK || ppStmt==0 || *ppStmt==0 );  /* VERIFY: F13021 */
  return rc;
}
int sqlite3_prepare_v2(
  sqlite3 *db,              /* Database handle. */
  const char *zSql,         /* UTF-8 encoded SQL statement. */
  int nBytes,               /* Length of zSql in bytes. */
  sqlite3_stmt **ppStmt,    /* OUT: A pointer to the prepared statement */
  const char **pzTail       /* OUT: End of parsed string */
){
  int rc;
  rc = sqlite3LockAndPrepare(db,zSql,nBytes,1,ppStmt,pzTail);
  assert( rc==SQLITE_OK || ppStmt==0 || *ppStmt==0 );  /* VERIFY: F13021 */
  return rc;
}


#ifndef SQLITE_OMIT_UTF16
/*
** Compile the UTF-16 encoded SQL statement zSql into a statement handle.
*/
static int sqlite3Prepare16(
  sqlite3 *db,              /* Database handle. */ 
  const void *zSql,         /* UTF-8 encoded SQL statement. */
  int nBytes,               /* Length of zSql in bytes. */
  int saveSqlFlag,          /* True to save SQL text into the sqlite3_stmt */
  sqlite3_stmt **ppStmt,    /* OUT: A pointer to the prepared statement */
  const void **pzTail       /* OUT: End of parsed string */
){
  /* This function currently works by first transforming the UTF-16
  ** encoded string to UTF-8, then invoking sqlite3_prepare(). The
  ** tricky bit is figuring out the pointer to return in *pzTail.
  */
  char *zSql8;
  const char *zTail8 = 0;
  int rc = SQLITE_OK;

  if( !sqlite3SafetyCheckOk(db) ){
    return SQLITE_MISUSE;
  }
  sqlite3_mutex_enter(db->mutex);
  zSql8 = sqlite3Utf16to8(db, zSql, nBytes);
  if( zSql8 ){
    rc = sqlite3LockAndPrepare(db, zSql8, -1, saveSqlFlag, ppStmt, &zTail8);
  }

  if( zTail8 && pzTail ){
    /* If sqlite3_prepare returns a tail pointer, we calculate the
    ** equivalent pointer into the UTF-16 string by counting the unicode
    ** characters between zSql8 and zTail8, and then returning a pointer
    ** the same number of characters into the UTF-16 string.
    */
    int chars_parsed = sqlite3Utf8CharLen(zSql8, zTail8-zSql8);
    *pzTail = (u8 *)zSql + sqlite3Utf16ByteLen(zSql, chars_parsed);
  }
  sqlite3_free(zSql8); 
  rc = sqlite3ApiExit(db, rc);
  sqlite3_mutex_leave(db->mutex);
  return rc;
}

/*
** Two versions of the official API.  Legacy and new use.  In the legacy
** version, the original SQL text is not saved in the prepared statement
** and so if a schema change occurs, SQLITE_SCHEMA is returned by
** sqlite3_step().  In the new version, the original SQL text is retained
** and the statement is automatically recompiled if an schema change
** occurs.
*/
int sqlite3_prepare16(
  sqlite3 *db,              /* Database handle. */ 
  const void *zSql,         /* UTF-8 encoded SQL statement. */
  int nBytes,               /* Length of zSql in bytes. */
  sqlite3_stmt **ppStmt,    /* OUT: A pointer to the prepared statement */
  const void **pzTail       /* OUT: End of parsed string */
){
  int rc;
  rc = sqlite3Prepare16(db,zSql,nBytes,0,ppStmt,pzTail);
  assert( rc==SQLITE_OK || ppStmt==0 || *ppStmt==0 );  /* VERIFY: F13021 */
  return rc;
}
int sqlite3_prepare16_v2(
  sqlite3 *db,              /* Database handle. */ 
  const void *zSql,         /* UTF-8 encoded SQL statement. */
  int nBytes,               /* Length of zSql in bytes. */
  sqlite3_stmt **ppStmt,    /* OUT: A pointer to the prepared statement */
  const void **pzTail       /* OUT: End of parsed string */
){
  int rc;
  rc = sqlite3Prepare16(db,zSql,nBytes,1,ppStmt,pzTail);
  assert( rc==SQLITE_OK || ppStmt==0 || *ppStmt==0 );  /* VERIFY: F13021 */
  return rc;
}

#endif /* SQLITE_OMIT_UTF16 */<|MERGE_RESOLUTION|>--- conflicted
+++ resolved
@@ -552,11 +552,7 @@
   
   memset(&sParse, 0, sizeof(sParse));
   sParse.db = db;
-<<<<<<< HEAD
-  if( nBytes>0 && zSql[nBytes]!=0 ){
-=======
-  if( nBytes>=0 && zSql[nBytes-1]!=0 ){
->>>>>>> 2f2a302d
+  if( nBytes>0 && zSql[nBytes-1]!=0 ){
     char *zSqlCopy;
     int mxLen = db->aLimit[SQLITE_LIMIT_SQL_LENGTH];
     if( nBytes>mxLen ){
