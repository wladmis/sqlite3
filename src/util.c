/*
** 2001 September 15
**
** The author disclaims copyright to this source code.  In place of
** a legal notice, here is a blessing:
**
**    May you do good and not evil.
**    May you find forgiveness for yourself and forgive others.
**    May you share freely, never taking more than you give.
**
*************************************************************************
** Utility functions used throughout sqlite.
**
** This file contains functions for allocating memory, comparing
** strings, and stuff like that.
**
** $Id$
*/
#include "sqliteInt.h"
#include <stdarg.h>
#ifdef SQLITE_HAVE_ISNAN
# include <math.h>
#endif

/*
** Routine needed to support the testcase() macro.
*/
#ifdef SQLITE_COVERAGE_TEST
void sqlite3Coverage(int x){
  static int dummy = 0;
  dummy += x;
}
#endif

/*
** Return true if the floating point value is Not a Number (NaN).
**
** Use the math library isnan() function if compiled with SQLITE_HAVE_ISNAN.
** Otherwise, we have our own implementation that works on most systems.
*/
int sqlite3IsNaN(double x){
  int rc;   /* The value return */
#if !defined(SQLITE_HAVE_ISNAN)
  /*
  ** Systems that support the isnan() library function should probably
  ** make use of it by compiling with -DSQLITE_HAVE_ISNAN.  But we have
  ** found that many systems do not have a working isnan() function so
  ** this implementation is provided as an alternative.
  **
  ** This NaN test sometimes fails if compiled on GCC with -ffast-math.
  ** On the other hand, the use of -ffast-math comes with the following
  ** warning:
  **
  **      This option [-ffast-math] should never be turned on by any
  **      -O option since it can result in incorrect output for programs
  **      which depend on an exact implementation of IEEE or ISO 
  **      rules/specifications for math functions.
  **
  ** Under MSVC, this NaN test may fail if compiled with a floating-
  ** point precision mode other than /fp:precise.  From the MSDN 
  ** documentation:
  **
  **      The compiler [with /fp:precise] will properly handle comparisons 
  **      involving NaN. For example, x != x evaluates to true if x is NaN 
  **      ...
  */
#ifdef __FAST_MATH__
# error SQLite will not work correctly with the -ffast-math option of GCC.
#endif
  volatile double y = x;
  volatile double z = y;
<<<<<<< HEAD
  return y!=z;
=======
  rc = (y!=z);
#else  /* if defined(SQLITE_HAVE_ISNAN) */
  rc = isnan(x);
#endif /* SQLITE_HAVE_ISNAN */
  testcase( rc );
  return rc;
}

/*
** Compute a string length that is limited to what can be stored in
** lower 30 bits of a 32-bit signed integer.
**
** The value returned will never be negative.  Nor will it ever be greater
** than the actual length of the string.  For very long strings (greater
** than 1GiB) the value returned might be less than the true string length.
*/
int sqlite3Strlen30(const char *z){
  const char *z2 = z;
  if( z==0 ) return 0;
  while( *z2 ){ z2++; }
  return 0x3fffffff & (int)(z2 - z);
>>>>>>> 8aa05f6c
}

/*
** Set the most recent error code and error string for the sqlite
** handle "db". The error code is set to "err_code".
**
** If it is not NULL, string zFormat specifies the format of the
** error string in the style of the printf functions: The following
** format characters are allowed:
**
**      %s      Insert a string
**      %z      A string that should be freed after use
**      %d      Insert an integer
**      %T      Insert a token
**      %S      Insert the first element of a SrcList
**
** zFormat and any string tokens that follow it are assumed to be
** encoded in UTF-8.
**
** To clear the most recent error for sqlite handle "db", sqlite3Error
** should be called with err_code set to SQLITE_OK and zFormat set
** to NULL.
*/
void sqlite3Error(sqlite3 *db, int err_code, const char *zFormat, ...){
  if( db && (db->pErr || (db->pErr = sqlite3ValueNew(db))!=0) ){
    db->errCode = err_code;
    if( zFormat ){
      char *z;
      va_list ap;
      va_start(ap, zFormat);
      z = sqlite3VMPrintf(db, zFormat, ap);
      va_end(ap);
      sqlite3ValueSetStr(db->pErr, -1, z, SQLITE_UTF8, SQLITE_DYNAMIC);
    }else{
      sqlite3ValueSetStr(db->pErr, 0, 0, SQLITE_UTF8, SQLITE_STATIC);
    }
  }
}

/*
** Add an error message to pParse->zErrMsg and increment pParse->nErr.
** The following formatting characters are allowed:
**
**      %s      Insert a string
**      %z      A string that should be freed after use
**      %d      Insert an integer
**      %T      Insert a token
**      %S      Insert the first element of a SrcList
**
** This function should be used to report any error that occurs whilst
** compiling an SQL statement (i.e. within sqlite3_prepare()). The
** last thing the sqlite3_prepare() function does is copy the error
** stored by this function into the database handle using sqlite3Error().
** Function sqlite3Error() should be used during statement execution
** (sqlite3_step() etc.).
*/
void sqlite3ErrorMsg(Parse *pParse, const char *zFormat, ...){
  va_list ap;
  sqlite3 *db = pParse->db;
  pParse->nErr++;
  sqlite3DbFree(db, pParse->zErrMsg);
  va_start(ap, zFormat);
  pParse->zErrMsg = sqlite3VMPrintf(db, zFormat, ap);
  va_end(ap);
  pParse->rc = SQLITE_ERROR;
}

/*
** Clear the error message in pParse, if any
*/
void sqlite3ErrorClear(Parse *pParse){
  sqlite3DbFree(pParse->db, pParse->zErrMsg);
  pParse->zErrMsg = 0;
  pParse->nErr = 0;
}

/*
** Convert an SQL-style quoted string into a normal string by removing
** the quote characters.  The conversion is done in-place.  If the
** input does not begin with a quote character, then this routine
** is a no-op.
**
** The input string must be zero-terminated.  A new zero-terminator
** is added to the dequoted string.
**
** The return value is -1 if no dequoting occurs or the length of the
** dequoted string, exclusive of the zero terminator, if dequoting does
** occur.
**
** 2002-Feb-14: This routine is extended to remove MS-Access style
** brackets from around identifers.  For example:  "[a-b-c]" becomes
** "a-b-c".
*/
int sqlite3Dequote(char *z){
  char quote;
  int i, j;
  if( z==0 ) return -1;
  quote = z[0];
  switch( quote ){
    case '\'':  break;
    case '"':   break;
    case '`':   break;                /* For MySQL compatibility */
    case '[':   quote = ']';  break;  /* For MS SqlServer compatibility */
    default:    return -1;
  }
  for(i=1, j=0; ALWAYS(z[i]); i++){
    if( z[i]==quote ){
      if( z[i+1]==quote ){
        z[j++] = quote;
        i++;
      }else{
        break;
      }
    }else{
      z[j++] = z[i];
    }
  }
  z[j] = 0;
  return j;
}

/* Convenient short-hand */
#define UpperToLower sqlite3UpperToLower

/*
** Some systems have stricmp().  Others have strcasecmp().  Because
** there is no consistency, we will define our own.
*/
int sqlite3StrICmp(const char *zLeft, const char *zRight){
  register unsigned char *a, *b;
  a = (unsigned char *)zLeft;
  b = (unsigned char *)zRight;
  while( *a!=0 && UpperToLower[*a]==UpperToLower[*b]){ a++; b++; }
  return UpperToLower[*a] - UpperToLower[*b];
}
int sqlite3StrNICmp(const char *zLeft, const char *zRight, int N){
  register unsigned char *a, *b;
  a = (unsigned char *)zLeft;
  b = (unsigned char *)zRight;
  while( N-- > 0 && *a!=0 && UpperToLower[*a]==UpperToLower[*b]){ a++; b++; }
  return N<0 ? 0 : UpperToLower[*a] - UpperToLower[*b];
}

/*
** Return TRUE if z is a pure numeric string.  Return FALSE and leave
** *realnum unchanged if the string contains any character which is not
** part of a number.
**
** If the string is pure numeric, set *realnum to TRUE if the string
** contains the '.' character or an "E+000" style exponentiation suffix.
** Otherwise set *realnum to FALSE.  Note that just becaue *realnum is
** false does not mean that the number can be successfully converted into
** an integer - it might be too big.
**
** An empty string is considered non-numeric.
*/
int sqlite3IsNumber(const char *z, int *realnum, u8 enc){
  int incr = (enc==SQLITE_UTF8?1:2);
  if( enc==SQLITE_UTF16BE ) z++;
  if( *z=='-' || *z=='+' ) z += incr;
  if( !sqlite3Isdigit(*z) ){
    return 0;
  }
  z += incr;
  *realnum = 0;
  while( sqlite3Isdigit(*z) ){ z += incr; }
  if( *z=='.' ){
    z += incr;
    if( !sqlite3Isdigit(*z) ) return 0;
    while( sqlite3Isdigit(*z) ){ z += incr; }
    *realnum = 1;
  }
  if( *z=='e' || *z=='E' ){
    z += incr;
    if( *z=='+' || *z=='-' ) z += incr;
    if( !sqlite3Isdigit(*z) ) return 0;
    while( sqlite3Isdigit(*z) ){ z += incr; }
    *realnum = 1;
  }
  return *z==0;
}

/*
** The string z[] is an ascii representation of a real number.
** Convert this string to a double.
**
** This routine assumes that z[] really is a valid number.  If it
** is not, the result is undefined.
**
** This routine is used instead of the library atof() function because
** the library atof() might want to use "," as the decimal point instead
** of "." depending on how locale is set.  But that would cause problems
** for SQL.  So this routine always uses "." regardless of locale.
*/
int sqlite3AtoF(const char *z, double *pResult){
#ifndef SQLITE_OMIT_FLOATING_POINT
  int sign = 1;
  const char *zBegin = z;
  LONGDOUBLE_TYPE v1 = 0.0;
  int nSignificant = 0;
  while( sqlite3Isspace(*z) ) z++;
  if( *z=='-' ){
    sign = -1;
    z++;
  }else if( *z=='+' ){
    z++;
  }
  while( z[0]=='0' ){
    z++;
  }
  while( sqlite3Isdigit(*z) ){
    v1 = v1*10.0 + (*z - '0');
    z++;
    nSignificant++;
  }
  if( *z=='.' ){
    LONGDOUBLE_TYPE divisor = 1.0;
    z++;
    if( nSignificant==0 ){
      while( z[0]=='0' ){
        divisor *= 10.0;
        z++;
      }
    }
    while( sqlite3Isdigit(*z) ){
      if( nSignificant<18 ){
        v1 = v1*10.0 + (*z - '0');
        divisor *= 10.0;
        nSignificant++;
      }
      z++;
    }
    v1 /= divisor;
  }
  if( *z=='e' || *z=='E' ){
    int esign = 1;
    int eval = 0;
    LONGDOUBLE_TYPE scale = 1.0;
    z++;
    if( *z=='-' ){
      esign = -1;
      z++;
    }else if( *z=='+' ){
      z++;
    }
    while( sqlite3Isdigit(*z) ){
      eval = eval*10 + *z - '0';
      z++;
    }
    while( eval>=64 ){ scale *= 1.0e+64; eval -= 64; }
    while( eval>=16 ){ scale *= 1.0e+16; eval -= 16; }
    while( eval>=4 ){ scale *= 1.0e+4; eval -= 4; }
    while( eval>=1 ){ scale *= 1.0e+1; eval -= 1; }
    if( esign<0 ){
      v1 /= scale;
    }else{
      v1 *= scale;
    }
  }
  *pResult = (double)(sign<0 ? -v1 : v1);
  return (int)(z - zBegin);
#else
  return sqlite3Atoi64(z, pResult);
#endif /* SQLITE_OMIT_FLOATING_POINT */
}

/*
** Compare the 19-character string zNum against the text representation
** value 2^63:  9223372036854775808.  Return negative, zero, or positive
** if zNum is less than, equal to, or greater than the string.
**
** Unlike memcmp() this routine is guaranteed to return the difference
** in the values of the last digit if the only difference is in the
** last digit.  So, for example,
**
**      compare2pow63("9223372036854775800")
**
** will return -8.
*/
static int compare2pow63(const char *zNum){
  int c;
  c = memcmp(zNum,"922337203685477580",18)*10;
  if( c==0 ){
    c = zNum[18] - '8';
  }
  return c;
}


/*
** Return TRUE if zNum is a 64-bit signed integer and write
** the value of the integer into *pNum.  If zNum is not an integer
** or is an integer that is too large to be expressed with 64 bits,
** then return false.
**
** When this routine was originally written it dealt with only
** 32-bit numbers.  At that time, it was much faster than the
** atoi() library routine in RedHat 7.2.
*/
int sqlite3Atoi64(const char *zNum, i64 *pNum){
  i64 v = 0;
  int neg;
  int i, c;
  const char *zStart;
  while( sqlite3Isspace(*zNum) ) zNum++;
  if( *zNum=='-' ){
    neg = 1;
    zNum++;
  }else if( *zNum=='+' ){
    neg = 0;
    zNum++;
  }else{
    neg = 0;
  }
  zStart = zNum;
  while( zNum[0]=='0' ){ zNum++; } /* Skip over leading zeros. Ticket #2454 */
  for(i=0; (c=zNum[i])>='0' && c<='9'; i++){
    v = v*10 + c - '0';
  }
  *pNum = neg ? -v : v;
  if( c!=0 || (i==0 && zStart==zNum) || i>19 ){
    /* zNum is empty or contains non-numeric text or is longer
    ** than 19 digits (thus guaranting that it is too large) */
    return 0;
  }else if( i<19 ){
    /* Less than 19 digits, so we know that it fits in 64 bits */
    return 1;
  }else{
    /* 19-digit numbers must be no larger than 9223372036854775807 if positive
    ** or 9223372036854775808 if negative.  Note that 9223372036854665808
    ** is 2^63. */
    return compare2pow63(zNum)<neg;
  }
}

/*
** The string zNum represents an unsigned integer.  The zNum string
** consists of one or more digit characters and is terminated by
** a zero character.  Any stray characters in zNum result in undefined
** behavior.
**
** If the unsigned integer that zNum represents will fit in a
** 64-bit signed integer, return TRUE.  Otherwise return FALSE.
**
** If the negFlag parameter is true, that means that zNum really represents
** a negative number.  (The leading "-" is omitted from zNum.)  This
** parameter is needed to determine a boundary case.  A string
** of "9223373036854775808" returns false if negFlag is false or true
** if negFlag is true.
**
** Leading zeros are ignored.
*/
int sqlite3FitsIn64Bits(const char *zNum, int negFlag){
  int i;
  int neg = 0;

  assert( zNum[0]>='0' && zNum[0]<='9' ); /* zNum is an unsigned number */

  if( negFlag ) neg = 1-neg;
  while( *zNum=='0' ){
    zNum++;   /* Skip leading zeros.  Ticket #2454 */
  }
  for(i=0; zNum[i]; i++){ assert( zNum[i]>='0' && zNum[i]<='9' ); }
  if( i<19 ){
    /* Guaranteed to fit if less than 19 digits */
    return 1;
  }else if( i>19 ){
    /* Guaranteed to be too big if greater than 19 digits */
    return 0;
  }else{
    /* Compare against 2^63. */
    return compare2pow63(zNum)<neg;
  }
}

/*
** If zNum represents an integer that will fit in 32-bits, then set
** *pValue to that integer and return true.  Otherwise return false.
**
** Any non-numeric characters that following zNum are ignored.
** This is different from sqlite3Atoi64() which requires the
** input number to be zero-terminated.
*/
int sqlite3GetInt32(const char *zNum, int *pValue){
  sqlite_int64 v = 0;
  int i, c;
  int neg = 0;
  if( zNum[0]=='-' ){
    neg = 1;
    zNum++;
  }else if( zNum[0]=='+' ){
    zNum++;
  }
  while( zNum[0]=='0' ) zNum++;
  for(i=0; i<11 && (c = zNum[i] - '0')>=0 && c<=9; i++){
    v = v*10 + c;
  }

  /* The longest decimal representation of a 32 bit integer is 10 digits:
  **
  **             1234567890
  **     2^31 -> 2147483648
  */
  if( i>10 ){
    return 0;
  }
  if( v-neg>2147483647 ){
    return 0;
  }
  if( neg ){
    v = -v;
  }
  *pValue = (int)v;
  return 1;
}

/*
** The variable-length integer encoding is as follows:
**
** KEY:
**         A = 0xxxxxxx    7 bits of data and one flag bit
**         B = 1xxxxxxx    7 bits of data and one flag bit
**         C = xxxxxxxx    8 bits of data
**
**  7 bits - A
** 14 bits - BA
** 21 bits - BBA
** 28 bits - BBBA
** 35 bits - BBBBA
** 42 bits - BBBBBA
** 49 bits - BBBBBBA
** 56 bits - BBBBBBBA
** 64 bits - BBBBBBBBC
*/

/*
** Write a 64-bit variable-length integer to memory starting at p[0].
** The length of data write will be between 1 and 9 bytes.  The number
** of bytes written is returned.
**
** A variable-length integer consists of the lower 7 bits of each byte
** for all bytes that have the 8th bit set and one byte with the 8th
** bit clear.  Except, if we get to the 9th byte, it stores the full
** 8 bits and is the last byte.
*/
int sqlite3PutVarint(unsigned char *p, u64 v){
  int i, j, n;
  u8 buf[10];
  if( v & (((u64)0xff000000)<<32) ){
    p[8] = (u8)v;
    v >>= 8;
    for(i=7; i>=0; i--){
      p[i] = (u8)((v & 0x7f) | 0x80);
      v >>= 7;
    }
    return 9;
  }    
  n = 0;
  do{
    buf[n++] = (u8)((v & 0x7f) | 0x80);
    v >>= 7;
  }while( v!=0 );
  buf[0] &= 0x7f;
  assert( n<=9 );
  for(i=0, j=n-1; j>=0; j--, i++){
    p[i] = buf[j];
  }
  return n;
}

/*
** This routine is a faster version of sqlite3PutVarint() that only
** works for 32-bit positive integers and which is optimized for
** the common case of small integers.  A MACRO version, putVarint32,
** is provided which inlines the single-byte case.  All code should use
** the MACRO version as this function assumes the single-byte case has
** already been handled.
*/
int sqlite3PutVarint32(unsigned char *p, u32 v){
#ifndef putVarint32
  if( (v & ~0x7f)==0 ){
    p[0] = v;
    return 1;
  }
#endif
  if( (v & ~0x3fff)==0 ){
    p[0] = (u8)((v>>7) | 0x80);
    p[1] = (u8)(v & 0x7f);
    return 2;
  }
  return sqlite3PutVarint(p, v);
}

/*
** Read a 64-bit variable-length integer from memory starting at p[0].
** Return the number of bytes read.  The value is stored in *v.
*/
u8 sqlite3GetVarint(const unsigned char *p, u64 *v){
  u32 a,b,s;

  a = *p;
  /* a: p0 (unmasked) */
  if (!(a&0x80))
  {
    *v = a;
    return 1;
  }

  p++;
  b = *p;
  /* b: p1 (unmasked) */
  if (!(b&0x80))
  {
    a &= 0x7f;
    a = a<<7;
    a |= b;
    *v = a;
    return 2;
  }

  p++;
  a = a<<14;
  a |= *p;
  /* a: p0<<14 | p2 (unmasked) */
  if (!(a&0x80))
  {
    a &= (0x7f<<14)|(0x7f);
    b &= 0x7f;
    b = b<<7;
    a |= b;
    *v = a;
    return 3;
  }

  /* CSE1 from below */
  a &= (0x7f<<14)|(0x7f);
  p++;
  b = b<<14;
  b |= *p;
  /* b: p1<<14 | p3 (unmasked) */
  if (!(b&0x80))
  {
    b &= (0x7f<<14)|(0x7f);
    /* moved CSE1 up */
    /* a &= (0x7f<<14)|(0x7f); */
    a = a<<7;
    a |= b;
    *v = a;
    return 4;
  }

  /* a: p0<<14 | p2 (masked) */
  /* b: p1<<14 | p3 (unmasked) */
  /* 1:save off p0<<21 | p1<<14 | p2<<7 | p3 (masked) */
  /* moved CSE1 up */
  /* a &= (0x7f<<14)|(0x7f); */
  b &= (0x7f<<14)|(0x7f);
  s = a;
  /* s: p0<<14 | p2 (masked) */

  p++;
  a = a<<14;
  a |= *p;
  /* a: p0<<28 | p2<<14 | p4 (unmasked) */
  if (!(a&0x80))
  {
    /* we can skip these cause they were (effectively) done above in calc'ing s */
    /* a &= (0x7f<<28)|(0x7f<<14)|(0x7f); */
    /* b &= (0x7f<<14)|(0x7f); */
    b = b<<7;
    a |= b;
    s = s>>18;
    *v = ((u64)s)<<32 | a;
    return 5;
  }

  /* 2:save off p0<<21 | p1<<14 | p2<<7 | p3 (masked) */
  s = s<<7;
  s |= b;
  /* s: p0<<21 | p1<<14 | p2<<7 | p3 (masked) */

  p++;
  b = b<<14;
  b |= *p;
  /* b: p1<<28 | p3<<14 | p5 (unmasked) */
  if (!(b&0x80))
  {
    /* we can skip this cause it was (effectively) done above in calc'ing s */
    /* b &= (0x7f<<28)|(0x7f<<14)|(0x7f); */
    a &= (0x7f<<14)|(0x7f);
    a = a<<7;
    a |= b;
    s = s>>18;
    *v = ((u64)s)<<32 | a;
    return 6;
  }

  p++;
  a = a<<14;
  a |= *p;
  /* a: p2<<28 | p4<<14 | p6 (unmasked) */
  if (!(a&0x80))
  {
    a &= (0x1f<<28)|(0x7f<<14)|(0x7f);
    b &= (0x7f<<14)|(0x7f);
    b = b<<7;
    a |= b;
    s = s>>11;
    *v = ((u64)s)<<32 | a;
    return 7;
  }

  /* CSE2 from below */
  a &= (0x7f<<14)|(0x7f);
  p++;
  b = b<<14;
  b |= *p;
  /* b: p3<<28 | p5<<14 | p7 (unmasked) */
  if (!(b&0x80))
  {
    b &= (0x1f<<28)|(0x7f<<14)|(0x7f);
    /* moved CSE2 up */
    /* a &= (0x7f<<14)|(0x7f); */
    a = a<<7;
    a |= b;
    s = s>>4;
    *v = ((u64)s)<<32 | a;
    return 8;
  }

  p++;
  a = a<<15;
  a |= *p;
  /* a: p4<<29 | p6<<15 | p8 (unmasked) */

  /* moved CSE2 up */
  /* a &= (0x7f<<29)|(0x7f<<15)|(0xff); */
  b &= (0x7f<<14)|(0x7f);
  b = b<<8;
  a |= b;

  s = s<<4;
  b = p[-4];
  b &= 0x7f;
  b = b>>3;
  s |= b;

  *v = ((u64)s)<<32 | a;

  return 9;
}

/*
** Read a 32-bit variable-length integer from memory starting at p[0].
** Return the number of bytes read.  The value is stored in *v.
**
** If the varint stored in p[0] is larger than can fit in a 32-bit unsigned
** integer, then set *v to 0xffffffff.
**
** A MACRO version, getVarint32, is provided which inlines the 
** single-byte case.  All code should use the MACRO version as 
** this function assumes the single-byte case has already been handled.
*/
u8 sqlite3GetVarint32(const unsigned char *p, u32 *v){
  u32 a,b;

  /* The 1-byte case.  Overwhelmingly the most common.  Handled inline
  ** by the getVarin32() macro */
  a = *p;
  /* a: p0 (unmasked) */
#ifndef getVarint32
  if (!(a&0x80))
  {
    /* Values between 0 and 127 */
    *v = a;
    return 1;
  }
#endif

  /* The 2-byte case */
  p++;
  b = *p;
  /* b: p1 (unmasked) */
  if (!(b&0x80))
  {
    /* Values between 128 and 16383 */
    a &= 0x7f;
    a = a<<7;
    *v = a | b;
    return 2;
  }

  /* The 3-byte case */
  p++;
  a = a<<14;
  a |= *p;
  /* a: p0<<14 | p2 (unmasked) */
  if (!(a&0x80))
  {
    /* Values between 16384 and 2097151 */
    a &= (0x7f<<14)|(0x7f);
    b &= 0x7f;
    b = b<<7;
    *v = a | b;
    return 3;
  }

  /* A 32-bit varint is used to store size information in btrees.
  ** Objects are rarely larger than 2MiB limit of a 3-byte varint.
  ** A 3-byte varint is sufficient, for example, to record the size
  ** of a 1048569-byte BLOB or string.
  **
  ** We only unroll the first 1-, 2-, and 3- byte cases.  The very
  ** rare larger cases can be handled by the slower 64-bit varint
  ** routine.
  */
#if 1
  {
    u64 v64;
    u8 n;

    p -= 2;
    n = sqlite3GetVarint(p, &v64);
    assert( n>3 && n<=9 );
    if( (v64 & SQLITE_MAX_U32)!=v64 ){
      *v = 0xffffffff;
    }else{
      *v = (u32)v64;
    }
    return n;
  }

#else
  /* For following code (kept for historical record only) shows an
  ** unrolling for the 3- and 4-byte varint cases.  This code is
  ** slightly faster, but it is also larger and much harder to test.
  */
  p++;
  b = b<<14;
  b |= *p;
  /* b: p1<<14 | p3 (unmasked) */
  if (!(b&0x80))
  {
    /* Values between 2097152 and 268435455 */
    b &= (0x7f<<14)|(0x7f);
    a &= (0x7f<<14)|(0x7f);
    a = a<<7;
    *v = a | b;
    return 4;
  }

  p++;
  a = a<<14;
  a |= *p;
  /* a: p0<<28 | p2<<14 | p4 (unmasked) */
  if (!(a&0x80))
  {
    /* Walues  between 268435456 and 34359738367 */
    a &= (0x1f<<28)|(0x7f<<14)|(0x7f);
    b &= (0x1f<<28)|(0x7f<<14)|(0x7f);
    b = b<<7;
    *v = a | b;
    return 5;
  }

  /* We can only reach this point when reading a corrupt database
  ** file.  In that case we are not in any hurry.  Use the (relatively
  ** slow) general-purpose sqlite3GetVarint() routine to extract the
  ** value. */
  {
    u64 v64;
    u8 n;

    p -= 4;
    n = sqlite3GetVarint(p, &v64);
    assert( n>5 && n<=9 );
    *v = (u32)v64;
    return n;
  }
#endif
}

/*
** Return the number of bytes that will be needed to store the given
** 64-bit integer.
*/
int sqlite3VarintLen(u64 v){
  int i = 0;
  do{
    i++;
    v >>= 7;
  }while( v!=0 && ALWAYS(i<9) );
  return i;
}


/*
** Read or write a four-byte big-endian integer value.
*/
u32 sqlite3Get4byte(const u8 *p){
  return (p[0]<<24) | (p[1]<<16) | (p[2]<<8) | p[3];
}
void sqlite3Put4byte(unsigned char *p, u32 v){
  p[0] = (u8)(v>>24);
  p[1] = (u8)(v>>16);
  p[2] = (u8)(v>>8);
  p[3] = (u8)v;
}



#if !defined(SQLITE_OMIT_BLOB_LITERAL) || defined(SQLITE_HAS_CODEC)
/*
** Translate a single byte of Hex into an integer.
** This routinen only works if h really is a valid hexadecimal
** character:  0..9a..fA..F
*/
static u8 hexToInt(int h){
  assert( (h>='0' && h<='9') ||  (h>='a' && h<='f') ||  (h>='A' && h<='F') );
#ifdef SQLITE_ASCII
  h += 9*(1&(h>>6));
#endif
#ifdef SQLITE_EBCDIC
  h += 9*(1&~(h>>4));
#endif
  return (u8)(h & 0xf);
}
#endif /* !SQLITE_OMIT_BLOB_LITERAL || SQLITE_HAS_CODEC */

#if !defined(SQLITE_OMIT_BLOB_LITERAL) || defined(SQLITE_HAS_CODEC)
/*
** Convert a BLOB literal of the form "x'hhhhhh'" into its binary
** value.  Return a pointer to its binary value.  Space to hold the
** binary value has been obtained from malloc and must be freed by
** the calling routine.
*/
void *sqlite3HexToBlob(sqlite3 *db, const char *z, int n){
  char *zBlob;
  int i;

  zBlob = (char *)sqlite3DbMallocRaw(db, n/2 + 1);
  n--;
  if( zBlob ){
    for(i=0; i<n; i+=2){
      zBlob[i/2] = (hexToInt(z[i])<<4) | hexToInt(z[i+1]);
    }
    zBlob[i/2] = 0;
  }
  return zBlob;
}
#endif /* !SQLITE_OMIT_BLOB_LITERAL || SQLITE_HAS_CODEC */


/*
** Change the sqlite.magic from SQLITE_MAGIC_OPEN to SQLITE_MAGIC_BUSY.
** Return an error (non-zero) if the magic was not SQLITE_MAGIC_OPEN
** when this routine is called.
**
** This routine is called when entering an SQLite API.  The SQLITE_MAGIC_OPEN
** value indicates that the database connection passed into the API is
** open and is not being used by another thread.  By changing the value
** to SQLITE_MAGIC_BUSY we indicate that the connection is in use.
** sqlite3SafetyOff() below will change the value back to SQLITE_MAGIC_OPEN
** when the API exits. 
**
** This routine is a attempt to detect if two threads use the
** same sqlite* pointer at the same time.  There is a race 
** condition so it is possible that the error is not detected.
** But usually the problem will be seen.  The result will be an
** error which can be used to debug the application that is
** using SQLite incorrectly.
**
** Ticket #202:  If db->magic is not a valid open value, take care not
** to modify the db structure at all.  It could be that db is a stale
** pointer.  In other words, it could be that there has been a prior
** call to sqlite3_close(db) and db has been deallocated.  And we do
** not want to write into deallocated memory.
*/
#ifdef SQLITE_DEBUG
int sqlite3SafetyOn(sqlite3 *db){
  if( db->magic==SQLITE_MAGIC_OPEN ){
    db->magic = SQLITE_MAGIC_BUSY;
    assert( sqlite3_mutex_held(db->mutex) );
    return 0;
  }else if( db->magic==SQLITE_MAGIC_BUSY ){
    db->magic = SQLITE_MAGIC_ERROR;
    db->u1.isInterrupted = 1;
  }
  return 1;
}
#endif

/*
** Change the magic from SQLITE_MAGIC_BUSY to SQLITE_MAGIC_OPEN.
** Return an error (non-zero) if the magic was not SQLITE_MAGIC_BUSY
** when this routine is called.
*/
#ifdef SQLITE_DEBUG
int sqlite3SafetyOff(sqlite3 *db){
  if( db->magic==SQLITE_MAGIC_BUSY ){
    db->magic = SQLITE_MAGIC_OPEN;
    assert( sqlite3_mutex_held(db->mutex) );
    return 0;
  }else{
    db->magic = SQLITE_MAGIC_ERROR;
    db->u1.isInterrupted = 1;
    return 1;
  }
}
#endif

/*
** Check to make sure we have a valid db pointer.  This test is not
** foolproof but it does provide some measure of protection against
** misuse of the interface such as passing in db pointers that are
** NULL or which have been previously closed.  If this routine returns
** 1 it means that the db pointer is valid and 0 if it should not be
** dereferenced for any reason.  The calling function should invoke
** SQLITE_MISUSE immediately.
**
** sqlite3SafetyCheckOk() requires that the db pointer be valid for
** use.  sqlite3SafetyCheckSickOrOk() allows a db pointer that failed to
** open properly and is not fit for general use but which can be
** used as an argument to sqlite3_errmsg() or sqlite3_close().
*/
int sqlite3SafetyCheckOk(sqlite3 *db){
  u32 magic;
  if( db==0 ) return 0;
  magic = db->magic;
  if( magic!=SQLITE_MAGIC_OPEN 
#ifdef SQLITE_DEBUG
     && magic!=SQLITE_MAGIC_BUSY
#endif
  ){
    return 0;
  }else{
    return 1;
  }
}
int sqlite3SafetyCheckSickOrOk(sqlite3 *db){
  u32 magic;
  magic = db->magic;
  if( magic!=SQLITE_MAGIC_SICK &&
      magic!=SQLITE_MAGIC_OPEN &&
      magic!=SQLITE_MAGIC_BUSY ) return 0;
  return 1;
}<|MERGE_RESOLUTION|>--- conflicted
+++ resolved
@@ -69,9 +69,6 @@
 #endif
   volatile double y = x;
   volatile double z = y;
-<<<<<<< HEAD
-  return y!=z;
-=======
   rc = (y!=z);
 #else  /* if defined(SQLITE_HAVE_ISNAN) */
   rc = isnan(x);
@@ -93,7 +90,6 @@
   if( z==0 ) return 0;
   while( *z2 ){ z2++; }
   return 0x3fffffff & (int)(z2 - z);
->>>>>>> 8aa05f6c
 }
 
 /*
