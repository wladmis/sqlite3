/*
** 2001 September 15
**
** The author disclaims copyright to this source code.  In place of
** a legal notice, here is a blessing:
**
**    May you do good and not evil.
**    May you find forgiveness for yourself and forgive others.
**    May you share freely, never taking more than you give.
**
*************************************************************************
** A TCL Interface to SQLite.  Append this file to sqlite3.c and
** compile the whole thing to build a TCL-enabled version of SQLite.
**
** $Id$
*/
#include "tcl.h"
#include <errno.h>

/*
** Some additional include files are needed if this file is not
** appended to the amalgamation.
*/
#ifndef SQLITE_AMALGAMATION
# include "sqliteInt.h"
# include <stdlib.h>
# include <string.h>
# include <assert.h>
# include <ctype.h>
#endif

/*
 * Windows needs to know which symbols to export.  Unix does not.
 * BUILD_sqlite should be undefined for Unix.
 */
#ifdef BUILD_sqlite
#undef TCL_STORAGE_CLASS
#define TCL_STORAGE_CLASS DLLEXPORT
#endif /* BUILD_sqlite */

#define NUM_PREPARED_STMTS 10
#define MAX_PREPARED_STMTS 100

/*
** If TCL uses UTF-8 and SQLite is configured to use iso8859, then we
** have to do a translation when going between the two.  Set the 
** UTF_TRANSLATION_NEEDED macro to indicate that we need to do
** this translation.  
*/
#if defined(TCL_UTF_MAX) && !defined(SQLITE_UTF8)
# define UTF_TRANSLATION_NEEDED 1
#endif

/*
** New SQL functions can be created as TCL scripts.  Each such function
** is described by an instance of the following structure.
*/
typedef struct SqlFunc SqlFunc;
struct SqlFunc {
  Tcl_Interp *interp;   /* The TCL interpret to execute the function */
  Tcl_Obj *pScript;     /* The Tcl_Obj representation of the script */
  int useEvalObjv;      /* True if it is safe to use Tcl_EvalObjv */
  char *zName;          /* Name of this function */
  SqlFunc *pNext;       /* Next function on the list of them all */
};

/*
** New collation sequences function can be created as TCL scripts.  Each such
** function is described by an instance of the following structure.
*/
typedef struct SqlCollate SqlCollate;
struct SqlCollate {
  Tcl_Interp *interp;   /* The TCL interpret to execute the function */
  char *zScript;        /* The script to be run */
  SqlCollate *pNext;    /* Next function on the list of them all */
};

/*
** Prepared statements are cached for faster execution.  Each prepared
** statement is described by an instance of the following structure.
*/
typedef struct SqlPreparedStmt SqlPreparedStmt;
struct SqlPreparedStmt {
  SqlPreparedStmt *pNext;  /* Next in linked list */
  SqlPreparedStmt *pPrev;  /* Previous on the list */
  sqlite3_stmt *pStmt;     /* The prepared statement */
  int nSql;                /* chars in zSql[] */
  const char *zSql;        /* Text of the SQL statement */
};

typedef struct IncrblobChannel IncrblobChannel;

/*
** There is one instance of this structure for each SQLite database
** that has been opened by the SQLite TCL interface.
*/
typedef struct SqliteDb SqliteDb;
struct SqliteDb {
  sqlite3 *db;               /* The "real" database structure. MUST BE FIRST */
  Tcl_Interp *interp;        /* The interpreter used for this database */
  char *zBusy;               /* The busy callback routine */
  char *zCommit;             /* The commit hook callback routine */
  char *zTrace;              /* The trace callback routine */
  char *zProfile;            /* The profile callback routine */
  char *zProgress;           /* The progress callback routine */
  char *zAuth;               /* The authorization callback routine */
  char *zNull;               /* Text to substitute for an SQL NULL value */
  SqlFunc *pFunc;            /* List of SQL functions */
  Tcl_Obj *pUpdateHook;      /* Update hook script (if any) */
  Tcl_Obj *pRollbackHook;    /* Rollback hook script (if any) */
  SqlCollate *pCollate;      /* List of SQL collation functions */
  int rc;                    /* Return code of most recent sqlite3_exec() */
  Tcl_Obj *pCollateNeeded;   /* Collation needed script */
  SqlPreparedStmt *stmtList; /* List of prepared statements*/
  SqlPreparedStmt *stmtLast; /* Last statement in the list */
  int maxStmt;               /* The next maximum number of stmtList */
  int nStmt;                 /* Number of statements in stmtList */
  IncrblobChannel *pIncrblob;/* Linked list of open incrblob channels */
};

struct IncrblobChannel {
  sqlite3_blob *pBlob;      /* sqlite3 blob handle */
  SqliteDb *pDb;            /* Associated database connection */
  int iSeek;                /* Current seek offset */
  Tcl_Channel channel;      /* Channel identifier */
  IncrblobChannel *pNext;   /* Linked list of all open incrblob channels */
  IncrblobChannel *pPrev;   /* Linked list of all open incrblob channels */
};

#ifndef SQLITE_OMIT_INCRBLOB
/*
** Close all incrblob channels opened using database connection pDb.
** This is called when shutting down the database connection.
*/
static void closeIncrblobChannels(SqliteDb *pDb){
  IncrblobChannel *p;
  IncrblobChannel *pNext;

  for(p=pDb->pIncrblob; p; p=pNext){
    pNext = p->pNext;

    /* Note: Calling unregister here call Tcl_Close on the incrblob channel, 
    ** which deletes the IncrblobChannel structure at *p. So do not
    ** call Tcl_Free() here.
    */
    Tcl_UnregisterChannel(pDb->interp, p->channel);
  }
}

/*
** Close an incremental blob channel.
*/
static int incrblobClose(ClientData instanceData, Tcl_Interp *interp){
  IncrblobChannel *p = (IncrblobChannel *)instanceData;
  int rc = sqlite3_blob_close(p->pBlob);
  sqlite3 *db = p->pDb->db;

  /* Remove the channel from the SqliteDb.pIncrblob list. */
  if( p->pNext ){
    p->pNext->pPrev = p->pPrev;
  }
  if( p->pPrev ){
    p->pPrev->pNext = p->pNext;
  }
  if( p->pDb->pIncrblob==p ){
    p->pDb->pIncrblob = p->pNext;
  }

  /* Free the IncrblobChannel structure */
  Tcl_Free((char *)p);

  if( rc!=SQLITE_OK ){
    Tcl_SetResult(interp, (char *)sqlite3_errmsg(db), TCL_VOLATILE);
    return TCL_ERROR;
  }
  return TCL_OK;
}

/*
** Read data from an incremental blob channel.
*/
static int incrblobInput(
  ClientData instanceData, 
  char *buf, 
  int bufSize,
  int *errorCodePtr
){
  IncrblobChannel *p = (IncrblobChannel *)instanceData;
  int nRead = bufSize;         /* Number of bytes to read */
  int nBlob;                   /* Total size of the blob */
  int rc;                      /* sqlite error code */

  nBlob = sqlite3_blob_bytes(p->pBlob);
  if( (p->iSeek+nRead)>nBlob ){
    nRead = nBlob-p->iSeek;
  }
  if( nRead<=0 ){
    return 0;
  }

  rc = sqlite3_blob_read(p->pBlob, (void *)buf, nRead, p->iSeek);
  if( rc!=SQLITE_OK ){
    *errorCodePtr = rc;
    return -1;
  }

  p->iSeek += nRead;
  return nRead;
}

/*
** Write data to an incremental blob channel.
*/
static int incrblobOutput(
  ClientData instanceData, 
  CONST char *buf, 
  int toWrite,
  int *errorCodePtr
){
  IncrblobChannel *p = (IncrblobChannel *)instanceData;
  int nWrite = toWrite;        /* Number of bytes to write */
  int nBlob;                   /* Total size of the blob */
  int rc;                      /* sqlite error code */

  nBlob = sqlite3_blob_bytes(p->pBlob);
  if( (p->iSeek+nWrite)>nBlob ){
    *errorCodePtr = EINVAL;
    return -1;
  }
  if( nWrite<=0 ){
    return 0;
  }

  rc = sqlite3_blob_write(p->pBlob, (void *)buf, nWrite, p->iSeek);
  if( rc!=SQLITE_OK ){
    *errorCodePtr = EIO;
    return -1;
  }

  p->iSeek += nWrite;
  return nWrite;
}

/*
** Seek an incremental blob channel.
*/
static int incrblobSeek(
  ClientData instanceData, 
  long offset,
  int seekMode,
  int *errorCodePtr
){
  IncrblobChannel *p = (IncrblobChannel *)instanceData;

  switch( seekMode ){
    case SEEK_SET:
      p->iSeek = offset;
      break;
    case SEEK_CUR:
      p->iSeek += offset;
      break;
    case SEEK_END:
      p->iSeek = sqlite3_blob_bytes(p->pBlob) + offset;
      break;

    default: assert(!"Bad seekMode");
  }

  return p->iSeek;
}


static void incrblobWatch(ClientData instanceData, int mode){ 
  /* NO-OP */ 
}
static int incrblobHandle(ClientData instanceData, int dir, ClientData *hPtr){
  return TCL_ERROR;
}

static Tcl_ChannelType IncrblobChannelType = {
  "incrblob",                        /* typeName                             */
  TCL_CHANNEL_VERSION_2,             /* version                              */
  incrblobClose,                     /* closeProc                            */
  incrblobInput,                     /* inputProc                            */
  incrblobOutput,                    /* outputProc                           */
  incrblobSeek,                      /* seekProc                             */
  0,                                 /* setOptionProc                        */
  0,                                 /* getOptionProc                        */
  incrblobWatch,                     /* watchProc (this is a no-op)          */
  incrblobHandle,                    /* getHandleProc (always returns error) */
  0,                                 /* close2Proc                           */
  0,                                 /* blockModeProc                        */
  0,                                 /* flushProc                            */
  0,                                 /* handlerProc                          */
  0,                                 /* wideSeekProc                         */
};

/*
** Create a new incrblob channel.
*/
static int createIncrblobChannel(
  Tcl_Interp *interp, 
  SqliteDb *pDb, 
  const char *zDb,
  const char *zTable, 
  const char *zColumn, 
  sqlite_int64 iRow,
  int isReadonly
){
  IncrblobChannel *p;
  sqlite3 *db = pDb->db;
  sqlite3_blob *pBlob;
  int rc;
  int flags = TCL_READABLE|(isReadonly ? 0 : TCL_WRITABLE);

  /* This variable is used to name the channels: "incrblob_[incr count]" */
  static int count = 0;
  char zChannel[64];

  rc = sqlite3_blob_open(db, zDb, zTable, zColumn, iRow, !isReadonly, &pBlob);
  if( rc!=SQLITE_OK ){
    Tcl_SetResult(interp, (char *)sqlite3_errmsg(pDb->db), TCL_VOLATILE);
    return TCL_ERROR;
  }

  p = (IncrblobChannel *)Tcl_Alloc(sizeof(IncrblobChannel));
  p->iSeek = 0;
  p->pBlob = pBlob;

  sqlite3_snprintf(sizeof(zChannel), zChannel, "incrblob_%d", ++count);
  p->channel = Tcl_CreateChannel(&IncrblobChannelType, zChannel, p, flags);
  Tcl_RegisterChannel(interp, p->channel);

  /* Link the new channel into the SqliteDb.pIncrblob list. */
  p->pNext = pDb->pIncrblob;
  p->pPrev = 0;
  if( p->pNext ){
    p->pNext->pPrev = p;
  }
  pDb->pIncrblob = p;
  p->pDb = pDb;

  Tcl_SetResult(interp, (char *)Tcl_GetChannelName(p->channel), TCL_VOLATILE);
  return TCL_OK;
}
#else  /* else clause for "#ifndef SQLITE_OMIT_INCRBLOB" */
  #define closeIncrblobChannels(pDb)
#endif

/*
** Look at the script prefix in pCmd.  We will be executing this script
** after first appending one or more arguments.  This routine analyzes
** the script to see if it is safe to use Tcl_EvalObjv() on the script
** rather than the more general Tcl_EvalEx().  Tcl_EvalObjv() is much
** faster.
**
** Scripts that are safe to use with Tcl_EvalObjv() consists of a
** command name followed by zero or more arguments with no [...] or $
** or {...} or ; to be seen anywhere.  Most callback scripts consist
** of just a single procedure name and they meet this requirement.
*/
static int safeToUseEvalObjv(Tcl_Interp *interp, Tcl_Obj *pCmd){
  /* We could try to do something with Tcl_Parse().  But we will instead
  ** just do a search for forbidden characters.  If any of the forbidden
  ** characters appear in pCmd, we will report the string as unsafe.
  */
  const char *z;
  int n;
  z = Tcl_GetStringFromObj(pCmd, &n);
  while( n-- > 0 ){
    int c = *(z++);
    if( c=='$' || c=='[' || c==';' ) return 0;
  }
  return 1;
}

/*
** Find an SqlFunc structure with the given name.  Or create a new
** one if an existing one cannot be found.  Return a pointer to the
** structure.
*/
static SqlFunc *findSqlFunc(SqliteDb *pDb, const char *zName){
  SqlFunc *p, *pNew;
  int i;
  pNew = (SqlFunc*)Tcl_Alloc( sizeof(*pNew) + strlen(zName) + 1 );
  pNew->zName = (char*)&pNew[1];
  for(i=0; zName[i]; i++){ pNew->zName[i] = tolower(zName[i]); }
  pNew->zName[i] = 0;
  for(p=pDb->pFunc; p; p=p->pNext){ 
    if( strcmp(p->zName, pNew->zName)==0 ){
      Tcl_Free((char*)pNew);
      return p;
    }
  }
  pNew->interp = pDb->interp;
  pNew->pScript = 0;
  pNew->pNext = pDb->pFunc;
  pDb->pFunc = pNew;
  return pNew;
}

/*
** Finalize and free a list of prepared statements
*/
static void flushStmtCache( SqliteDb *pDb ){
  SqlPreparedStmt *pPreStmt;

  while(  pDb->stmtList ){
    sqlite3_finalize( pDb->stmtList->pStmt );
    pPreStmt = pDb->stmtList;
    pDb->stmtList = pDb->stmtList->pNext;
    Tcl_Free( (char*)pPreStmt );
  }
  pDb->nStmt = 0;
  pDb->stmtLast = 0;
}

/*
** TCL calls this procedure when an sqlite3 database command is
** deleted.
*/
static void DbDeleteCmd(void *db){
  SqliteDb *pDb = (SqliteDb*)db;
  flushStmtCache(pDb);
  closeIncrblobChannels(pDb);
  sqlite3_close(pDb->db);
  while( pDb->pFunc ){
    SqlFunc *pFunc = pDb->pFunc;
    pDb->pFunc = pFunc->pNext;
    Tcl_DecrRefCount(pFunc->pScript);
    Tcl_Free((char*)pFunc);
  }
  while( pDb->pCollate ){
    SqlCollate *pCollate = pDb->pCollate;
    pDb->pCollate = pCollate->pNext;
    Tcl_Free((char*)pCollate);
  }
  if( pDb->zBusy ){
    Tcl_Free(pDb->zBusy);
  }
  if( pDb->zTrace ){
    Tcl_Free(pDb->zTrace);
  }
  if( pDb->zProfile ){
    Tcl_Free(pDb->zProfile);
  }
  if( pDb->zAuth ){
    Tcl_Free(pDb->zAuth);
  }
  if( pDb->zNull ){
    Tcl_Free(pDb->zNull);
  }
  if( pDb->pUpdateHook ){
    Tcl_DecrRefCount(pDb->pUpdateHook);
  }
  if( pDb->pRollbackHook ){
    Tcl_DecrRefCount(pDb->pRollbackHook);
  }
  if( pDb->pCollateNeeded ){
    Tcl_DecrRefCount(pDb->pCollateNeeded);
  }
  Tcl_Free((char*)pDb);
}

/*
** This routine is called when a database file is locked while trying
** to execute SQL.
*/
static int DbBusyHandler(void *cd, int nTries){
  SqliteDb *pDb = (SqliteDb*)cd;
  int rc;
  char zVal[30];

  sqlite3_snprintf(sizeof(zVal), zVal, "%d", nTries);
  rc = Tcl_VarEval(pDb->interp, pDb->zBusy, " ", zVal, (char*)0);
  if( rc!=TCL_OK || atoi(Tcl_GetStringResult(pDb->interp)) ){
    return 0;
  }
  return 1;
}

/*
** This routine is invoked as the 'progress callback' for the database.
*/
static int DbProgressHandler(void *cd){
  SqliteDb *pDb = (SqliteDb*)cd;
  int rc;

  assert( pDb->zProgress );
  rc = Tcl_Eval(pDb->interp, pDb->zProgress);
  if( rc!=TCL_OK || atoi(Tcl_GetStringResult(pDb->interp)) ){
    return 1;
  }
  return 0;
}

#ifndef SQLITE_OMIT_TRACE
/*
** This routine is called by the SQLite trace handler whenever a new
** block of SQL is executed.  The TCL script in pDb->zTrace is executed.
*/
static void DbTraceHandler(void *cd, const char *zSql){
  SqliteDb *pDb = (SqliteDb*)cd;
  Tcl_DString str;

  Tcl_DStringInit(&str);
  Tcl_DStringAppend(&str, pDb->zTrace, -1);
  Tcl_DStringAppendElement(&str, zSql);
  Tcl_Eval(pDb->interp, Tcl_DStringValue(&str));
  Tcl_DStringFree(&str);
  Tcl_ResetResult(pDb->interp);
}
#endif

#ifndef SQLITE_OMIT_TRACE
/*
** This routine is called by the SQLite profile handler after a statement
** SQL has executed.  The TCL script in pDb->zProfile is evaluated.
*/
static void DbProfileHandler(void *cd, const char *zSql, sqlite_uint64 tm){
  SqliteDb *pDb = (SqliteDb*)cd;
  Tcl_DString str;
  char zTm[100];

  sqlite3_snprintf(sizeof(zTm)-1, zTm, "%lld", tm);
  Tcl_DStringInit(&str);
  Tcl_DStringAppend(&str, pDb->zProfile, -1);
  Tcl_DStringAppendElement(&str, zSql);
  Tcl_DStringAppendElement(&str, zTm);
  Tcl_Eval(pDb->interp, Tcl_DStringValue(&str));
  Tcl_DStringFree(&str);
  Tcl_ResetResult(pDb->interp);
}
#endif

/*
** This routine is called when a transaction is committed.  The
** TCL script in pDb->zCommit is executed.  If it returns non-zero or
** if it throws an exception, the transaction is rolled back instead
** of being committed.
*/
static int DbCommitHandler(void *cd){
  SqliteDb *pDb = (SqliteDb*)cd;
  int rc;

  rc = Tcl_Eval(pDb->interp, pDb->zCommit);
  if( rc!=TCL_OK || atoi(Tcl_GetStringResult(pDb->interp)) ){
    return 1;
  }
  return 0;
}

static void DbRollbackHandler(void *clientData){
  SqliteDb *pDb = (SqliteDb*)clientData;
  assert(pDb->pRollbackHook);
  if( TCL_OK!=Tcl_EvalObjEx(pDb->interp, pDb->pRollbackHook, 0) ){
    Tcl_BackgroundError(pDb->interp);
  }
}

static void DbUpdateHandler(
  void *p, 
  int op,
  const char *zDb, 
  const char *zTbl, 
  sqlite_int64 rowid
){
  SqliteDb *pDb = (SqliteDb *)p;
  Tcl_Obj *pCmd;

  assert( pDb->pUpdateHook );
  assert( op==SQLITE_INSERT || op==SQLITE_UPDATE || op==SQLITE_DELETE );

  pCmd = Tcl_DuplicateObj(pDb->pUpdateHook);
  Tcl_IncrRefCount(pCmd);
  Tcl_ListObjAppendElement(0, pCmd, Tcl_NewStringObj(
    ( (op==SQLITE_INSERT)?"INSERT":(op==SQLITE_UPDATE)?"UPDATE":"DELETE"), -1));
  Tcl_ListObjAppendElement(0, pCmd, Tcl_NewStringObj(zDb, -1));
  Tcl_ListObjAppendElement(0, pCmd, Tcl_NewStringObj(zTbl, -1));
  Tcl_ListObjAppendElement(0, pCmd, Tcl_NewWideIntObj(rowid));
  Tcl_EvalObjEx(pDb->interp, pCmd, TCL_EVAL_DIRECT);
}

static void tclCollateNeeded(
  void *pCtx,
  sqlite3 *db,
  int enc,
  const char *zName
){
  SqliteDb *pDb = (SqliteDb *)pCtx;
  Tcl_Obj *pScript = Tcl_DuplicateObj(pDb->pCollateNeeded);
  Tcl_IncrRefCount(pScript);
  Tcl_ListObjAppendElement(0, pScript, Tcl_NewStringObj(zName, -1));
  Tcl_EvalObjEx(pDb->interp, pScript, 0);
  Tcl_DecrRefCount(pScript);
}

/*
** This routine is called to evaluate an SQL collation function implemented
** using TCL script.
*/
static int tclSqlCollate(
  void *pCtx,
  int nA,
  const void *zA,
  int nB,
  const void *zB
){
  SqlCollate *p = (SqlCollate *)pCtx;
  Tcl_Obj *pCmd;

  pCmd = Tcl_NewStringObj(p->zScript, -1);
  Tcl_IncrRefCount(pCmd);
  Tcl_ListObjAppendElement(p->interp, pCmd, Tcl_NewStringObj(zA, nA));
  Tcl_ListObjAppendElement(p->interp, pCmd, Tcl_NewStringObj(zB, nB));
  Tcl_EvalObjEx(p->interp, pCmd, TCL_EVAL_DIRECT);
  Tcl_DecrRefCount(pCmd);
  return (atoi(Tcl_GetStringResult(p->interp)));
}

/*
** This routine is called to evaluate an SQL function implemented
** using TCL script.
*/
static void tclSqlFunc(sqlite3_context *context, int argc, sqlite3_value**argv){
  SqlFunc *p = sqlite3_user_data(context);
  Tcl_Obj *pCmd;
  int i;
  int rc;

  if( argc==0 ){
    /* If there are no arguments to the function, call Tcl_EvalObjEx on the
    ** script object directly.  This allows the TCL compiler to generate
    ** bytecode for the command on the first invocation and thus make
    ** subsequent invocations much faster. */
    pCmd = p->pScript;
    Tcl_IncrRefCount(pCmd);
    rc = Tcl_EvalObjEx(p->interp, pCmd, 0);
    Tcl_DecrRefCount(pCmd);
  }else{
    /* If there are arguments to the function, make a shallow copy of the
    ** script object, lappend the arguments, then evaluate the copy.
    **
    ** By "shallow" copy, we mean a only the outer list Tcl_Obj is duplicated.
    ** The new Tcl_Obj contains pointers to the original list elements. 
    ** That way, when Tcl_EvalObjv() is run and shimmers the first element
    ** of the list to tclCmdNameType, that alternate representation will
    ** be preserved and reused on the next invocation.
    */
    Tcl_Obj **aArg;
    int nArg;
    if( Tcl_ListObjGetElements(p->interp, p->pScript, &nArg, &aArg) ){
      sqlite3_result_error(context, Tcl_GetStringResult(p->interp), -1); 
      return;
    }     
    pCmd = Tcl_NewListObj(nArg, aArg);
    Tcl_IncrRefCount(pCmd);
    for(i=0; i<argc; i++){
      sqlite3_value *pIn = argv[i];
      Tcl_Obj *pVal;
            
      /* Set pVal to contain the i'th column of this row. */
      switch( sqlite3_value_type(pIn) ){
        case SQLITE_BLOB: {
          int bytes = sqlite3_value_bytes(pIn);
          pVal = Tcl_NewByteArrayObj(sqlite3_value_blob(pIn), bytes);
          break;
        }
        case SQLITE_INTEGER: {
          sqlite_int64 v = sqlite3_value_int64(pIn);
          if( v>=-2147483647 && v<=2147483647 ){
            pVal = Tcl_NewIntObj(v);
          }else{
            pVal = Tcl_NewWideIntObj(v);
          }
          break;
        }
        case SQLITE_FLOAT: {
          double r = sqlite3_value_double(pIn);
          pVal = Tcl_NewDoubleObj(r);
          break;
        }
        case SQLITE_NULL: {
          pVal = Tcl_NewStringObj("", 0);
          break;
        }
        default: {
          int bytes = sqlite3_value_bytes(pIn);
          pVal = Tcl_NewStringObj((char *)sqlite3_value_text(pIn), bytes);
          break;
        }
      }
      rc = Tcl_ListObjAppendElement(p->interp, pCmd, pVal);
      if( rc ){
        Tcl_DecrRefCount(pCmd);
        sqlite3_result_error(context, Tcl_GetStringResult(p->interp), -1); 
        return;
      }
    }
    if( !p->useEvalObjv ){
      /* Tcl_EvalObjEx() will automatically call Tcl_EvalObjv() if pCmd
      ** is a list without a string representation.  To prevent this from
      ** happening, make sure pCmd has a valid string representation */
      Tcl_GetString(pCmd);
    }
    rc = Tcl_EvalObjEx(p->interp, pCmd, TCL_EVAL_DIRECT);
    Tcl_DecrRefCount(pCmd);
  }

  if( rc && rc!=TCL_RETURN ){
    sqlite3_result_error(context, Tcl_GetStringResult(p->interp), -1); 
  }else{
    Tcl_Obj *pVar = Tcl_GetObjResult(p->interp);
    int n;
    u8 *data;
    char *zType = pVar->typePtr ? pVar->typePtr->name : "";
    char c = zType[0];
    if( c=='b' && strcmp(zType,"bytearray")==0 && pVar->bytes==0 ){
      /* Only return a BLOB type if the Tcl variable is a bytearray and
      ** has no string representation. */
      data = Tcl_GetByteArrayFromObj(pVar, &n);
      sqlite3_result_blob(context, data, n, SQLITE_TRANSIENT);
    }else if( c=='b' && strcmp(zType,"boolean")==0 ){
      Tcl_GetIntFromObj(0, pVar, &n);
      sqlite3_result_int(context, n);
    }else if( c=='d' && strcmp(zType,"double")==0 ){
      double r;
      Tcl_GetDoubleFromObj(0, pVar, &r);
      sqlite3_result_double(context, r);
    }else if( (c=='w' && strcmp(zType,"wideInt")==0) ||
          (c=='i' && strcmp(zType,"int")==0) ){
      Tcl_WideInt v;
      Tcl_GetWideIntFromObj(0, pVar, &v);
      sqlite3_result_int64(context, v);
    }else{
      data = (unsigned char *)Tcl_GetStringFromObj(pVar, &n);
      sqlite3_result_text(context, (char *)data, n, SQLITE_TRANSIENT);
    }
  }
}

#ifndef SQLITE_OMIT_AUTHORIZATION
/*
** This is the authentication function.  It appends the authentication
** type code and the two arguments to zCmd[] then invokes the result
** on the interpreter.  The reply is examined to determine if the
** authentication fails or succeeds.
*/
static int auth_callback(
  void *pArg,
  int code,
  const char *zArg1,
  const char *zArg2,
  const char *zArg3,
  const char *zArg4
){
  char *zCode;
  Tcl_DString str;
  int rc;
  const char *zReply;
  SqliteDb *pDb = (SqliteDb*)pArg;

  switch( code ){
    case SQLITE_COPY              : zCode="SQLITE_COPY"; break;
    case SQLITE_CREATE_INDEX      : zCode="SQLITE_CREATE_INDEX"; break;
    case SQLITE_CREATE_TABLE      : zCode="SQLITE_CREATE_TABLE"; break;
    case SQLITE_CREATE_TEMP_INDEX : zCode="SQLITE_CREATE_TEMP_INDEX"; break;
    case SQLITE_CREATE_TEMP_TABLE : zCode="SQLITE_CREATE_TEMP_TABLE"; break;
    case SQLITE_CREATE_TEMP_TRIGGER: zCode="SQLITE_CREATE_TEMP_TRIGGER"; break;
    case SQLITE_CREATE_TEMP_VIEW  : zCode="SQLITE_CREATE_TEMP_VIEW"; break;
    case SQLITE_CREATE_TRIGGER    : zCode="SQLITE_CREATE_TRIGGER"; break;
    case SQLITE_CREATE_VIEW       : zCode="SQLITE_CREATE_VIEW"; break;
    case SQLITE_DELETE            : zCode="SQLITE_DELETE"; break;
    case SQLITE_DROP_INDEX        : zCode="SQLITE_DROP_INDEX"; break;
    case SQLITE_DROP_TABLE        : zCode="SQLITE_DROP_TABLE"; break;
    case SQLITE_DROP_TEMP_INDEX   : zCode="SQLITE_DROP_TEMP_INDEX"; break;
    case SQLITE_DROP_TEMP_TABLE   : zCode="SQLITE_DROP_TEMP_TABLE"; break;
    case SQLITE_DROP_TEMP_TRIGGER : zCode="SQLITE_DROP_TEMP_TRIGGER"; break;
    case SQLITE_DROP_TEMP_VIEW    : zCode="SQLITE_DROP_TEMP_VIEW"; break;
    case SQLITE_DROP_TRIGGER      : zCode="SQLITE_DROP_TRIGGER"; break;
    case SQLITE_DROP_VIEW         : zCode="SQLITE_DROP_VIEW"; break;
    case SQLITE_INSERT            : zCode="SQLITE_INSERT"; break;
    case SQLITE_PRAGMA            : zCode="SQLITE_PRAGMA"; break;
    case SQLITE_READ              : zCode="SQLITE_READ"; break;
    case SQLITE_SELECT            : zCode="SQLITE_SELECT"; break;
    case SQLITE_TRANSACTION       : zCode="SQLITE_TRANSACTION"; break;
    case SQLITE_UPDATE            : zCode="SQLITE_UPDATE"; break;
    case SQLITE_ATTACH            : zCode="SQLITE_ATTACH"; break;
    case SQLITE_DETACH            : zCode="SQLITE_DETACH"; break;
    case SQLITE_ALTER_TABLE       : zCode="SQLITE_ALTER_TABLE"; break;
    case SQLITE_REINDEX           : zCode="SQLITE_REINDEX"; break;
    case SQLITE_ANALYZE           : zCode="SQLITE_ANALYZE"; break;
    case SQLITE_CREATE_VTABLE     : zCode="SQLITE_CREATE_VTABLE"; break;
    case SQLITE_DROP_VTABLE       : zCode="SQLITE_DROP_VTABLE"; break;
    case SQLITE_FUNCTION          : zCode="SQLITE_FUNCTION"; break;
    default                       : zCode="????"; break;
  }
  Tcl_DStringInit(&str);
  Tcl_DStringAppend(&str, pDb->zAuth, -1);
  Tcl_DStringAppendElement(&str, zCode);
  Tcl_DStringAppendElement(&str, zArg1 ? zArg1 : "");
  Tcl_DStringAppendElement(&str, zArg2 ? zArg2 : "");
  Tcl_DStringAppendElement(&str, zArg3 ? zArg3 : "");
  Tcl_DStringAppendElement(&str, zArg4 ? zArg4 : "");
  rc = Tcl_GlobalEval(pDb->interp, Tcl_DStringValue(&str));
  Tcl_DStringFree(&str);
  zReply = Tcl_GetStringResult(pDb->interp);
  if( strcmp(zReply,"SQLITE_OK")==0 ){
    rc = SQLITE_OK;
  }else if( strcmp(zReply,"SQLITE_DENY")==0 ){
    rc = SQLITE_DENY;
  }else if( strcmp(zReply,"SQLITE_IGNORE")==0 ){
    rc = SQLITE_IGNORE;
  }else{
    rc = 999;
  }
  return rc;
}
#endif /* SQLITE_OMIT_AUTHORIZATION */

/*
** zText is a pointer to text obtained via an sqlite3_result_text()
** or similar interface. This routine returns a Tcl string object, 
** reference count set to 0, containing the text. If a translation
** between iso8859 and UTF-8 is required, it is preformed.
*/
static Tcl_Obj *dbTextToObj(char const *zText){
  Tcl_Obj *pVal;
#ifdef UTF_TRANSLATION_NEEDED
  Tcl_DString dCol;
  Tcl_DStringInit(&dCol);
  Tcl_ExternalToUtfDString(NULL, zText, -1, &dCol);
  pVal = Tcl_NewStringObj(Tcl_DStringValue(&dCol), -1);
  Tcl_DStringFree(&dCol);
#else
  pVal = Tcl_NewStringObj(zText, -1);
#endif
  return pVal;
}

/*
** This routine reads a line of text from FILE in, stores
** the text in memory obtained from malloc() and returns a pointer
** to the text.  NULL is returned at end of file, or if malloc()
** fails.
**
** The interface is like "readline" but no command-line editing
** is done.
**
** copied from shell.c from '.import' command
*/
static char *local_getline(char *zPrompt, FILE *in){
  char *zLine;
  int nLine;
  int n;
  int eol;

  nLine = 100;
  zLine = malloc( nLine );
  if( zLine==0 ) return 0;
  n = 0;
  eol = 0;
  while( !eol ){
    if( n+100>nLine ){
      nLine = nLine*2 + 100;
      zLine = realloc(zLine, nLine);
      if( zLine==0 ) return 0;
    }
    if( fgets(&zLine[n], nLine - n, in)==0 ){
      if( n==0 ){
        free(zLine);
        return 0;
      }
      zLine[n] = 0;
      eol = 1;
      break;
    }
    while( zLine[n] ){ n++; }
    if( n>0 && zLine[n-1]=='\n' ){
      n--;
      zLine[n] = 0;
      eol = 1;
    }
  }
  zLine = realloc( zLine, n+1 );
  return zLine;
}


/*
** Figure out the column names for the data returned by the statement
** passed as the second argument.
**
** If parameter papColName is not NULL, then *papColName is set to point
** at an array allocated using Tcl_Alloc(). It is the callers responsibility
** to free this array using Tcl_Free(), and to decrement the reference
** count of each Tcl_Obj* member of the array.
**
** The return value of this function is the number of columns of data
** returned by pStmt (and hence the size of the *papColName array).
**
** If pArray is not NULL, then it contains the name of a Tcl array
** variable. The "*" member of this array is set to a list containing
** the names of the columns returned by the statement, in order from
** left to right. e.g. if the names of the returned columns are a, b and
** c, it does the equivalent of the tcl command:
**
**     set ${pArray}(*) {a b c}
*/
static int
computeColumnNames(
  Tcl_Interp *interp, 
  sqlite3_stmt *pStmt,              /* SQL statement */
  Tcl_Obj ***papColName,            /* OUT: Array of column names */
  Tcl_Obj *pArray                   /* Name of array variable (may be null) */
){
  int nCol;

  /* Compute column names */
  nCol = sqlite3_column_count(pStmt);
  if( papColName ){
    int i;
    Tcl_Obj **apColName = (Tcl_Obj**)Tcl_Alloc( sizeof(Tcl_Obj*)*nCol );
    for(i=0; i<nCol; i++){
      apColName[i] = dbTextToObj(sqlite3_column_name(pStmt,i));
      Tcl_IncrRefCount(apColName[i]);
    }

    /* If results are being stored in an array variable, then create
    ** the array(*) entry for that array
    */
    if( pArray ){
      Tcl_Obj *pColList = Tcl_NewObj();
      Tcl_Obj *pStar = Tcl_NewStringObj("*", -1);
      Tcl_IncrRefCount(pColList);
      for(i=0; i<nCol; i++){
        Tcl_ListObjAppendElement(interp, pColList, apColName[i]);
      }
      Tcl_IncrRefCount(pStar);
      Tcl_ObjSetVar2(interp, pArray, pStar, pColList,0);
      Tcl_DecrRefCount(pColList);
      Tcl_DecrRefCount(pStar);
    }
    *papColName = apColName;
  }

  return nCol;
}

/*
** The "sqlite" command below creates a new Tcl command for each
** connection it opens to an SQLite database.  This routine is invoked
** whenever one of those connection-specific commands is executed
** in Tcl.  For example, if you run Tcl code like this:
**
**       sqlite3 db1  "my_database"
**       db1 close
**
** The first command opens a connection to the "my_database" database
** and calls that connection "db1".  The second command causes this
** subroutine to be invoked.
*/
static int DbObjCmd(void *cd, Tcl_Interp *interp, int objc,Tcl_Obj *const*objv){
  SqliteDb *pDb = (SqliteDb*)cd;
  int choice;
  int rc = TCL_OK;
  static const char *DB_strs[] = {
    "authorizer",         "busy",              "cache",
    "changes",            "close",             "collate",
    "collation_needed",   "commit_hook",       "complete",
    "copy",               "enable_load_extension","errorcode",
    "eval",               "exists",            "function",
    "incrblob",           "interrupt",         "last_insert_rowid",
    "nullvalue",          "onecolumn",         "profile",
    "progress",           "rekey",             "rollback_hook",
    "timeout",            "total_changes",     "trace",
    "transaction",        "update_hook",       "version",
    0                    
  };
  enum DB_enum {
    DB_AUTHORIZER,        DB_BUSY,             DB_CACHE,
    DB_CHANGES,           DB_CLOSE,            DB_COLLATE,
    DB_COLLATION_NEEDED,  DB_COMMIT_HOOK,      DB_COMPLETE,
    DB_COPY,              DB_ENABLE_LOAD_EXTENSION,DB_ERRORCODE,
    DB_EVAL,              DB_EXISTS,           DB_FUNCTION,
    DB_INCRBLOB,          DB_INTERRUPT,        DB_LAST_INSERT_ROWID,
    DB_NULLVALUE,         DB_ONECOLUMN,        DB_PROFILE,
    DB_PROGRESS,          DB_REKEY,            DB_ROLLBACK_HOOK,
    DB_TIMEOUT,           DB_TOTAL_CHANGES,    DB_TRACE,
    DB_TRANSACTION,       DB_UPDATE_HOOK,      DB_VERSION
  };
  /* don't leave trailing commas on DB_enum, it confuses the AIX xlc compiler */

  if( objc<2 ){
    Tcl_WrongNumArgs(interp, 1, objv, "SUBCOMMAND ...");
    return TCL_ERROR;
  }
  if( Tcl_GetIndexFromObj(interp, objv[1], DB_strs, "option", 0, &choice) ){
    return TCL_ERROR;
  }

  switch( (enum DB_enum)choice ){

  /*    $db authorizer ?CALLBACK?
  **
  ** Invoke the given callback to authorize each SQL operation as it is
  ** compiled.  5 arguments are appended to the callback before it is
  ** invoked:
  **
  **   (1) The authorization type (ex: SQLITE_CREATE_TABLE, SQLITE_INSERT, ...)
  **   (2) First descriptive name (depends on authorization type)
  **   (3) Second descriptive name
  **   (4) Name of the database (ex: "main", "temp")
  **   (5) Name of trigger that is doing the access
  **
  ** The callback should return on of the following strings: SQLITE_OK,
  ** SQLITE_IGNORE, or SQLITE_DENY.  Any other return value is an error.
  **
  ** If this method is invoked with no arguments, the current authorization
  ** callback string is returned.
  */
  case DB_AUTHORIZER: {
#ifdef SQLITE_OMIT_AUTHORIZATION
    Tcl_AppendResult(interp, "authorization not available in this build", 0);
    return TCL_ERROR;
#else
    if( objc>3 ){
      Tcl_WrongNumArgs(interp, 2, objv, "?CALLBACK?");
      return TCL_ERROR;
    }else if( objc==2 ){
      if( pDb->zAuth ){
        Tcl_AppendResult(interp, pDb->zAuth, 0);
      }
    }else{
      char *zAuth;
      int len;
      if( pDb->zAuth ){
        Tcl_Free(pDb->zAuth);
      }
      zAuth = Tcl_GetStringFromObj(objv[2], &len);
      if( zAuth && len>0 ){
        pDb->zAuth = Tcl_Alloc( len + 1 );
        memcpy(pDb->zAuth, zAuth, len+1);
      }else{
        pDb->zAuth = 0;
      }
      if( pDb->zAuth ){
        pDb->interp = interp;
        sqlite3_set_authorizer(pDb->db, auth_callback, pDb);
      }else{
        sqlite3_set_authorizer(pDb->db, 0, 0);
      }
    }
#endif
    break;
  }

  /*    $db busy ?CALLBACK?
  **
  ** Invoke the given callback if an SQL statement attempts to open
  ** a locked database file.
  */
  case DB_BUSY: {
    if( objc>3 ){
      Tcl_WrongNumArgs(interp, 2, objv, "CALLBACK");
      return TCL_ERROR;
    }else if( objc==2 ){
      if( pDb->zBusy ){
        Tcl_AppendResult(interp, pDb->zBusy, 0);
      }
    }else{
      char *zBusy;
      int len;
      if( pDb->zBusy ){
        Tcl_Free(pDb->zBusy);
      }
      zBusy = Tcl_GetStringFromObj(objv[2], &len);
      if( zBusy && len>0 ){
        pDb->zBusy = Tcl_Alloc( len + 1 );
        memcpy(pDb->zBusy, zBusy, len+1);
      }else{
        pDb->zBusy = 0;
      }
      if( pDb->zBusy ){
        pDb->interp = interp;
        sqlite3_busy_handler(pDb->db, DbBusyHandler, pDb);
      }else{
        sqlite3_busy_handler(pDb->db, 0, 0);
      }
    }
    break;
  }

  /*     $db cache flush
  **     $db cache size n
  **
  ** Flush the prepared statement cache, or set the maximum number of
  ** cached statements.
  */
  case DB_CACHE: {
    char *subCmd;
    int n;

    if( objc<=2 ){
      Tcl_WrongNumArgs(interp, 1, objv, "cache option ?arg?");
      return TCL_ERROR;
    }
    subCmd = Tcl_GetStringFromObj( objv[2], 0 );
    if( *subCmd=='f' && strcmp(subCmd,"flush")==0 ){
      if( objc!=3 ){
        Tcl_WrongNumArgs(interp, 2, objv, "flush");
        return TCL_ERROR;
      }else{
        flushStmtCache( pDb );
      }
    }else if( *subCmd=='s' && strcmp(subCmd,"size")==0 ){
      if( objc!=4 ){
        Tcl_WrongNumArgs(interp, 2, objv, "size n");
        return TCL_ERROR;
      }else{
        if( TCL_ERROR==Tcl_GetIntFromObj(interp, objv[3], &n) ){
          Tcl_AppendResult( interp, "cannot convert \"", 
               Tcl_GetStringFromObj(objv[3],0), "\" to integer", 0);
          return TCL_ERROR;
        }else{
          if( n<0 ){
            flushStmtCache( pDb );
            n = 0;
          }else if( n>MAX_PREPARED_STMTS ){
            n = MAX_PREPARED_STMTS;
          }
          pDb->maxStmt = n;
        }
      }
    }else{
      Tcl_AppendResult( interp, "bad option \"", 
          Tcl_GetStringFromObj(objv[2],0), "\": must be flush or size", 0);
      return TCL_ERROR;
    }
    break;
  }

  /*     $db changes
  **
  ** Return the number of rows that were modified, inserted, or deleted by
  ** the most recent INSERT, UPDATE or DELETE statement, not including 
  ** any changes made by trigger programs.
  */
  case DB_CHANGES: {
    Tcl_Obj *pResult;
    if( objc!=2 ){
      Tcl_WrongNumArgs(interp, 2, objv, "");
      return TCL_ERROR;
    }
    pResult = Tcl_GetObjResult(interp);
    Tcl_SetIntObj(pResult, sqlite3_changes(pDb->db));
    break;
  }

  /*    $db close
  **
  ** Shutdown the database
  */
  case DB_CLOSE: {
    Tcl_DeleteCommand(interp, Tcl_GetStringFromObj(objv[0], 0));
    break;
  }

  /*
  **     $db collate NAME SCRIPT
  **
  ** Create a new SQL collation function called NAME.  Whenever
  ** that function is called, invoke SCRIPT to evaluate the function.
  */
  case DB_COLLATE: {
    SqlCollate *pCollate;
    char *zName;
    char *zScript;
    int nScript;
    if( objc!=4 ){
      Tcl_WrongNumArgs(interp, 2, objv, "NAME SCRIPT");
      return TCL_ERROR;
    }
    zName = Tcl_GetStringFromObj(objv[2], 0);
    zScript = Tcl_GetStringFromObj(objv[3], &nScript);
    pCollate = (SqlCollate*)Tcl_Alloc( sizeof(*pCollate) + nScript + 1 );
    if( pCollate==0 ) return TCL_ERROR;
    pCollate->interp = interp;
    pCollate->pNext = pDb->pCollate;
    pCollate->zScript = (char*)&pCollate[1];
    pDb->pCollate = pCollate;
    memcpy(pCollate->zScript, zScript, nScript+1);
    if( sqlite3_create_collation(pDb->db, zName, SQLITE_UTF8, 
        pCollate, tclSqlCollate) ){
      Tcl_SetResult(interp, (char *)sqlite3_errmsg(pDb->db), TCL_VOLATILE);
      return TCL_ERROR;
    }
    break;
  }

  /*
  **     $db collation_needed SCRIPT
  **
  ** Create a new SQL collation function called NAME.  Whenever
  ** that function is called, invoke SCRIPT to evaluate the function.
  */
  case DB_COLLATION_NEEDED: {
    if( objc!=3 ){
      Tcl_WrongNumArgs(interp, 2, objv, "SCRIPT");
      return TCL_ERROR;
    }
    if( pDb->pCollateNeeded ){
      Tcl_DecrRefCount(pDb->pCollateNeeded);
    }
    pDb->pCollateNeeded = Tcl_DuplicateObj(objv[2]);
    Tcl_IncrRefCount(pDb->pCollateNeeded);
    sqlite3_collation_needed(pDb->db, pDb, tclCollateNeeded);
    break;
  }

  /*    $db commit_hook ?CALLBACK?
  **
  ** Invoke the given callback just before committing every SQL transaction.
  ** If the callback throws an exception or returns non-zero, then the
  ** transaction is aborted.  If CALLBACK is an empty string, the callback
  ** is disabled.
  */
  case DB_COMMIT_HOOK: {
    if( objc>3 ){
      Tcl_WrongNumArgs(interp, 2, objv, "?CALLBACK?");
      return TCL_ERROR;
    }else if( objc==2 ){
      if( pDb->zCommit ){
        Tcl_AppendResult(interp, pDb->zCommit, 0);
      }
    }else{
      char *zCommit;
      int len;
      if( pDb->zCommit ){
        Tcl_Free(pDb->zCommit);
      }
      zCommit = Tcl_GetStringFromObj(objv[2], &len);
      if( zCommit && len>0 ){
        pDb->zCommit = Tcl_Alloc( len + 1 );
        memcpy(pDb->zCommit, zCommit, len+1);
      }else{
        pDb->zCommit = 0;
      }
      if( pDb->zCommit ){
        pDb->interp = interp;
        sqlite3_commit_hook(pDb->db, DbCommitHandler, pDb);
      }else{
        sqlite3_commit_hook(pDb->db, 0, 0);
      }
    }
    break;
  }

  /*    $db complete SQL
  **
  ** Return TRUE if SQL is a complete SQL statement.  Return FALSE if
  ** additional lines of input are needed.  This is similar to the
  ** built-in "info complete" command of Tcl.
  */
  case DB_COMPLETE: {
#ifndef SQLITE_OMIT_COMPLETE
    Tcl_Obj *pResult;
    int isComplete;
    if( objc!=3 ){
      Tcl_WrongNumArgs(interp, 2, objv, "SQL");
      return TCL_ERROR;
    }
    isComplete = sqlite3_complete( Tcl_GetStringFromObj(objv[2], 0) );
    pResult = Tcl_GetObjResult(interp);
    Tcl_SetBooleanObj(pResult, isComplete);
#endif
    break;
  }

  /*    $db copy conflict-algorithm table filename ?SEPARATOR? ?NULLINDICATOR?
  **
  ** Copy data into table from filename, optionally using SEPARATOR
  ** as column separators.  If a column contains a null string, or the
  ** value of NULLINDICATOR, a NULL is inserted for the column.
  ** conflict-algorithm is one of the sqlite conflict algorithms:
  **    rollback, abort, fail, ignore, replace
  ** On success, return the number of lines processed, not necessarily same
  ** as 'db changes' due to conflict-algorithm selected.
  **
  ** This code is basically an implementation/enhancement of
  ** the sqlite3 shell.c ".import" command.
  **
  ** This command usage is equivalent to the sqlite2.x COPY statement,
  ** which imports file data into a table using the PostgreSQL COPY file format:
  **   $db copy $conflit_algo $table_name $filename \t \\N
  */
  case DB_COPY: {
    char *zTable;               /* Insert data into this table */
    char *zFile;                /* The file from which to extract data */
    char *zConflict;            /* The conflict algorithm to use */
    sqlite3_stmt *pStmt;        /* A statement */
    int nCol;                   /* Number of columns in the table */
    int nByte;                  /* Number of bytes in an SQL string */
    int i, j;                   /* Loop counters */
    int nSep;                   /* Number of bytes in zSep[] */
    int nNull;                  /* Number of bytes in zNull[] */
    char *zSql;                 /* An SQL statement */
    char *zLine;                /* A single line of input from the file */
    char **azCol;               /* zLine[] broken up into columns */
    char *zCommit;              /* How to commit changes */
    FILE *in;                   /* The input file */
    int lineno = 0;             /* Line number of input file */
    char zLineNum[80];          /* Line number print buffer */
    Tcl_Obj *pResult;           /* interp result */

    char *zSep;
    char *zNull;
    if( objc<5 || objc>7 ){
      Tcl_WrongNumArgs(interp, 2, objv, 
         "CONFLICT-ALGORITHM TABLE FILENAME ?SEPARATOR? ?NULLINDICATOR?");
      return TCL_ERROR;
    }
    if( objc>=6 ){
      zSep = Tcl_GetStringFromObj(objv[5], 0);
    }else{
      zSep = "\t";
    }
    if( objc>=7 ){
      zNull = Tcl_GetStringFromObj(objv[6], 0);
    }else{
      zNull = "";
    }
    zConflict = Tcl_GetStringFromObj(objv[2], 0);
    zTable = Tcl_GetStringFromObj(objv[3], 0);
    zFile = Tcl_GetStringFromObj(objv[4], 0);
    nSep = strlen(zSep);
    nNull = strlen(zNull);
    if( nSep==0 ){
      Tcl_AppendResult(interp,"Error: non-null separator required for copy",0);
      return TCL_ERROR;
    }
<<<<<<< HEAD
/* sqlite3StrICmp is not exported by the library */
#define sqlite3StrICmp strcasecmp
    if(sqlite3StrICmp(zConflict, "rollback") != 0 &&
       sqlite3StrICmp(zConflict, "abort"   ) != 0 &&
       sqlite3StrICmp(zConflict, "fail"    ) != 0 &&
       sqlite3StrICmp(zConflict, "ignore"  ) != 0 &&
       sqlite3StrICmp(zConflict, "replace" ) != 0 ) {
#undef sqlite3StrICmp
=======
    if(strcasecmp(zConflict, "rollback") != 0 &&
       strcasecmp(zConflict, "abort"   ) != 0 &&
       strcasecmp(zConflict, "fail"    ) != 0 &&
       strcasecmp(zConflict, "ignore"  ) != 0 &&
       strcasecmp(zConflict, "replace" ) != 0 ) {
>>>>>>> 2f2a302d
      Tcl_AppendResult(interp, "Error: \"", zConflict, 
            "\", conflict-algorithm must be one of: rollback, "
            "abort, fail, ignore, or replace", 0);
      return TCL_ERROR;
    }
    zSql = sqlite3_mprintf("SELECT * FROM '%q'", zTable);
    if( zSql==0 ){
      Tcl_AppendResult(interp, "Error: no such table: ", zTable, 0);
      return TCL_ERROR;
    }
    nByte = strlen(zSql);
    rc = sqlite3_prepare(pDb->db, zSql, -1, &pStmt, 0);
    sqlite3_free(zSql);
    if( rc ){
      Tcl_AppendResult(interp, "Error: ", sqlite3_errmsg(pDb->db), 0);
      nCol = 0;
    }else{
      nCol = sqlite3_column_count(pStmt);
    }
    sqlite3_finalize(pStmt);
    if( nCol==0 ) {
      return TCL_ERROR;
    }
    zSql = malloc( nByte + 50 + nCol*2 );
    if( zSql==0 ) {
      Tcl_AppendResult(interp, "Error: can't malloc()", 0);
      return TCL_ERROR;
    }
    sqlite3_snprintf(nByte+50, zSql, "INSERT OR %q INTO '%q' VALUES(?",
         zConflict, zTable);
    j = strlen(zSql);
    for(i=1; i<nCol; i++){
      zSql[j++] = ',';
      zSql[j++] = '?';
    }
    zSql[j++] = ')';
    zSql[j] = 0;
    rc = sqlite3_prepare(pDb->db, zSql, -1, &pStmt, 0);
    free(zSql);
    if( rc ){
      Tcl_AppendResult(interp, "Error: ", sqlite3_errmsg(pDb->db), 0);
      sqlite3_finalize(pStmt);
      return TCL_ERROR;
    }
    in = fopen(zFile, "rb");
    if( in==0 ){
      Tcl_AppendResult(interp, "Error: cannot open file: ", zFile, NULL);
      sqlite3_finalize(pStmt);
      return TCL_ERROR;
    }
    azCol = malloc( sizeof(azCol[0])*(nCol+1) );
    if( azCol==0 ) {
      Tcl_AppendResult(interp, "Error: can't malloc()", 0);
      fclose(in);
      return TCL_ERROR;
    }
    (void)sqlite3_exec(pDb->db, "BEGIN", 0, 0, 0);
    zCommit = "COMMIT";
    while( (zLine = local_getline(0, in))!=0 ){
      char *z;
      i = 0;
      lineno++;
      azCol[0] = zLine;
      for(i=0, z=zLine; *z; z++){
        if( *z==zSep[0] && strncmp(z, zSep, nSep)==0 ){
          *z = 0;
          i++;
          if( i<nCol ){
            azCol[i] = &z[nSep];
            z += nSep-1;
          }
        }
      }
      if( i+1!=nCol ){
        char *zErr;
        int nErr = strlen(zFile) + 200;
        zErr = malloc(nErr);
        if( zErr ){
          sqlite3_snprintf(nErr, zErr,
             "Error: %s line %d: expected %d columns of data but found %d",
             zFile, lineno, nCol, i+1);
          Tcl_AppendResult(interp, zErr, 0);
          free(zErr);
        }
        zCommit = "ROLLBACK";
        break;
      }
      for(i=0; i<nCol; i++){
        /* check for null data, if so, bind as null */
        if ((nNull>0 && strcmp(azCol[i], zNull)==0) || strlen(azCol[i])==0) {
          sqlite3_bind_null(pStmt, i+1);
        }else{
          sqlite3_bind_text(pStmt, i+1, azCol[i], -1, SQLITE_STATIC);
        }
      }
      sqlite3_step(pStmt);
      rc = sqlite3_reset(pStmt);
      free(zLine);
      if( rc!=SQLITE_OK ){
        Tcl_AppendResult(interp,"Error: ", sqlite3_errmsg(pDb->db), 0);
        zCommit = "ROLLBACK";
        break;
      }
    }
    free(azCol);
    fclose(in);
    sqlite3_finalize(pStmt);
    (void)sqlite3_exec(pDb->db, zCommit, 0, 0, 0);

    if( zCommit[0] == 'C' ){
      /* success, set result as number of lines processed */
      pResult = Tcl_GetObjResult(interp);
      Tcl_SetIntObj(pResult, lineno);
      rc = TCL_OK;
    }else{
      /* failure, append lineno where failed */
      sqlite3_snprintf(sizeof(zLineNum), zLineNum,"%d",lineno);
      Tcl_AppendResult(interp,", failed while processing line: ",zLineNum,0);
      rc = TCL_ERROR;
    }
    break;
  }

  /*
  **    $db enable_load_extension BOOLEAN
  **
  ** Turn the extension loading feature on or off.  It if off by
  ** default.
  */
  case DB_ENABLE_LOAD_EXTENSION: {
#ifndef SQLITE_OMIT_LOAD_EXTENSION
    int onoff;
    if( objc!=3 ){
      Tcl_WrongNumArgs(interp, 2, objv, "BOOLEAN");
      return TCL_ERROR;
    }
    if( Tcl_GetBooleanFromObj(interp, objv[2], &onoff) ){
      return TCL_ERROR;
    }
    sqlite3_enable_load_extension(pDb->db, onoff);
    break;
#else
    Tcl_AppendResult(interp, "extension loading is turned off at compile-time",
                     0);
    return TCL_ERROR;
#endif
  }

  /*
  **    $db errorcode
  **
  ** Return the numeric error code that was returned by the most recent
  ** call to sqlite3_exec().
  */
  case DB_ERRORCODE: {
    Tcl_SetObjResult(interp, Tcl_NewIntObj(sqlite3_errcode(pDb->db)));
    break;
  }
   
  /*
  **    $db eval $sql ?array? ?{  ...code... }?
  **    $db onecolumn $sql
  **
  ** The SQL statement in $sql is evaluated.  For each row, the values are
  ** placed in elements of the array named "array" and ...code... is executed.
  ** If "array" and "code" are omitted, then no callback is every invoked.
  ** If "array" is an empty string, then the values are placed in variables
  ** that have the same name as the fields extracted by the query.
  **
  ** The onecolumn method is the equivalent of:
  **     lindex [$db eval $sql] 0
  */
  case DB_ONECOLUMN:
  case DB_EVAL:
  case DB_EXISTS: {
    char const *zSql;      /* Next SQL statement to execute */
    char const *zLeft;     /* What is left after first stmt in zSql */
    sqlite3_stmt *pStmt;   /* Compiled SQL statment */
    Tcl_Obj *pArray;       /* Name of array into which results are written */
    Tcl_Obj *pScript;      /* Script to run for each result set */
    Tcl_Obj **apParm;      /* Parameters that need a Tcl_DecrRefCount() */
    int nParm;             /* Number of entries used in apParm[] */
    Tcl_Obj *aParm[10];    /* Static space for apParm[] in the common case */
    Tcl_Obj *pRet;         /* Value to be returned */
    SqlPreparedStmt *pPreStmt;  /* Pointer to a prepared statement */
    int rc2;

    if( choice==DB_EVAL ){
      if( objc<3 || objc>5 ){
        Tcl_WrongNumArgs(interp, 2, objv, "SQL ?ARRAY-NAME? ?SCRIPT?");
        return TCL_ERROR;
      }
      pRet = Tcl_NewObj();
      Tcl_IncrRefCount(pRet);
    }else{
      if( objc!=3 ){
        Tcl_WrongNumArgs(interp, 2, objv, "SQL");
        return TCL_ERROR;
      }
      if( choice==DB_EXISTS ){
        pRet = Tcl_NewBooleanObj(0);
        Tcl_IncrRefCount(pRet);
      }else{
        pRet = 0;
      }
    }
    if( objc==3 ){
      pArray = pScript = 0;
    }else if( objc==4 ){
      pArray = 0;
      pScript = objv[3];
    }else{
      pArray = objv[3];
      if( Tcl_GetString(pArray)[0]==0 ) pArray = 0;
      pScript = objv[4];
    }

    Tcl_IncrRefCount(objv[2]);
    zSql = Tcl_GetStringFromObj(objv[2], 0);
    while( rc==TCL_OK && zSql[0] ){
      int i;                     /* Loop counter */
      int nVar;                  /* Number of bind parameters in the pStmt */
      int nCol = -1;             /* Number of columns in the result set */
      Tcl_Obj **apColName = 0;   /* Array of column names */
      int len;                   /* String length of zSql */
  
      /* Try to find a SQL statement that has already been compiled and
      ** which matches the next sequence of SQL.
      */
      pStmt = 0;
      len = strlen(zSql);
      for(pPreStmt = pDb->stmtList; pPreStmt; pPreStmt=pPreStmt->pNext){
        int n = pPreStmt->nSql;
        if( len>=n 
            && memcmp(pPreStmt->zSql, zSql, n)==0
            && (zSql[n]==0 || zSql[n-1]==';')
        ){
          pStmt = pPreStmt->pStmt;
          zLeft = &zSql[pPreStmt->nSql];

          /* When a prepared statement is found, unlink it from the
          ** cache list.  It will later be added back to the beginning
          ** of the cache list in order to implement LRU replacement.
          */
          if( pPreStmt->pPrev ){
            pPreStmt->pPrev->pNext = pPreStmt->pNext;
          }else{
            pDb->stmtList = pPreStmt->pNext;
          }
          if( pPreStmt->pNext ){
            pPreStmt->pNext->pPrev = pPreStmt->pPrev;
          }else{
            pDb->stmtLast = pPreStmt->pPrev;
          }
          pDb->nStmt--;
          break;
        }
      }
  
      /* If no prepared statement was found.  Compile the SQL text
      */
      if( pStmt==0 ){
        if( SQLITE_OK!=sqlite3_prepare_v2(pDb->db, zSql, -1, &pStmt, &zLeft) ){
          Tcl_SetObjResult(interp, dbTextToObj(sqlite3_errmsg(pDb->db)));
          rc = TCL_ERROR;
          break;
        }
        if( pStmt==0 ){
          if( SQLITE_OK!=sqlite3_errcode(pDb->db) ){
            /* A compile-time error in the statement
            */
            Tcl_SetObjResult(interp, dbTextToObj(sqlite3_errmsg(pDb->db)));
            rc = TCL_ERROR;
            break;
          }else{
            /* The statement was a no-op.  Continue to the next statement
            ** in the SQL string.
            */
            zSql = zLeft;
            continue;
          }
        }
        assert( pPreStmt==0 );
      }

      /* Bind values to parameters that begin with $ or :
      */  
      nVar = sqlite3_bind_parameter_count(pStmt);
      nParm = 0;
      if( nVar>sizeof(aParm)/sizeof(aParm[0]) ){
        apParm = (Tcl_Obj**)Tcl_Alloc(nVar*sizeof(apParm[0]));
      }else{
        apParm = aParm;
      }
      for(i=1; i<=nVar; i++){
        const char *zVar = sqlite3_bind_parameter_name(pStmt, i);
        if( zVar!=0 && (zVar[0]=='$' || zVar[0]==':' || zVar[0]=='@') ){
          Tcl_Obj *pVar = Tcl_GetVar2Ex(interp, &zVar[1], 0, 0);
          if( pVar ){
            int n;
            u8 *data;
            char *zType = pVar->typePtr ? pVar->typePtr->name : "";
            char c = zType[0];
            if( zVar[0]=='@' ||
               (c=='b' && strcmp(zType,"bytearray")==0 && pVar->bytes==0) ){
              /* Load a BLOB type if the Tcl variable is a bytearray and
              ** it has no string representation or the host
              ** parameter name begins with "@". */
              data = Tcl_GetByteArrayFromObj(pVar, &n);
              sqlite3_bind_blob(pStmt, i, data, n, SQLITE_STATIC);
              Tcl_IncrRefCount(pVar);
              apParm[nParm++] = pVar;
            }else if( c=='b' && strcmp(zType,"boolean")==0 ){
              Tcl_GetIntFromObj(interp, pVar, &n);
              sqlite3_bind_int(pStmt, i, n);
            }else if( c=='d' && strcmp(zType,"double")==0 ){
              double r;
              Tcl_GetDoubleFromObj(interp, pVar, &r);
              sqlite3_bind_double(pStmt, i, r);
            }else if( (c=='w' && strcmp(zType,"wideInt")==0) ||
                  (c=='i' && strcmp(zType,"int")==0) ){
              Tcl_WideInt v;
              Tcl_GetWideIntFromObj(interp, pVar, &v);
              sqlite3_bind_int64(pStmt, i, v);
            }else{
              data = (unsigned char *)Tcl_GetStringFromObj(pVar, &n);
              sqlite3_bind_text(pStmt, i, (char *)data, n, SQLITE_STATIC);
              Tcl_IncrRefCount(pVar);
              apParm[nParm++] = pVar;
            }
          }else{
            sqlite3_bind_null( pStmt, i );
          }
        }
      }

      /* Execute the SQL
      */
      while( rc==TCL_OK && pStmt && SQLITE_ROW==sqlite3_step(pStmt) ){

	/* Compute column names. This must be done after the first successful
	** call to sqlite3_step(), in case the query is recompiled and the
        ** number or names of the returned columns changes. 
        */
        assert(!pArray||pScript);
        if (nCol < 0) {
          Tcl_Obj ***ap = (pScript?&apColName:0);
          nCol = computeColumnNames(interp, pStmt, ap, pArray);
        }

        for(i=0; i<nCol; i++){
          Tcl_Obj *pVal;
          
          /* Set pVal to contain the i'th column of this row. */
          switch( sqlite3_column_type(pStmt, i) ){
            case SQLITE_BLOB: {
              int bytes = sqlite3_column_bytes(pStmt, i);
              const char *zBlob = sqlite3_column_blob(pStmt, i);
              if( !zBlob ) bytes = 0;
              pVal = Tcl_NewByteArrayObj((u8*)zBlob, bytes);
              break;
            }
            case SQLITE_INTEGER: {
              sqlite_int64 v = sqlite3_column_int64(pStmt, i);
              if( v>=-2147483647 && v<=2147483647 ){
                pVal = Tcl_NewIntObj(v);
              }else{
                pVal = Tcl_NewWideIntObj(v);
              }
              break;
            }
            case SQLITE_FLOAT: {
              double r = sqlite3_column_double(pStmt, i);
              pVal = Tcl_NewDoubleObj(r);
              break;
            }
            case SQLITE_NULL: {
              pVal = dbTextToObj(pDb->zNull);
              break;
            }
            default: {
              pVal = dbTextToObj((char *)sqlite3_column_text(pStmt, i));
              break;
            }
          }
  
          if( pScript ){
            if( pArray==0 ){
              Tcl_ObjSetVar2(interp, apColName[i], 0, pVal, 0);
            }else{
              Tcl_ObjSetVar2(interp, pArray, apColName[i], pVal, 0);
            }
          }else if( choice==DB_ONECOLUMN ){
            assert( pRet==0 );
            if( pRet==0 ){
              pRet = pVal;
              Tcl_IncrRefCount(pRet);
            }
            rc = TCL_BREAK;
            i = nCol;
          }else if( choice==DB_EXISTS ){
            Tcl_DecrRefCount(pRet);
            pRet = Tcl_NewBooleanObj(1);
            Tcl_IncrRefCount(pRet);
            rc = TCL_BREAK;
            i = nCol;
          }else{
            Tcl_ListObjAppendElement(interp, pRet, pVal);
          }
        }
  
        if( pScript ){
          rc = Tcl_EvalObjEx(interp, pScript, 0);
          if( rc==TCL_CONTINUE ){
            rc = TCL_OK;
          }
        }
      }
      if( rc==TCL_BREAK ){
        rc = TCL_OK;
      }

      /* Free the column name objects */
      if( pScript ){
        /* If the query returned no rows, but an array variable was 
        ** specified, call computeColumnNames() now to populate the 
        ** arrayname(*) variable.
        */
        if (pArray && nCol < 0) {
          Tcl_Obj ***ap = (pScript?&apColName:0);
          nCol = computeColumnNames(interp, pStmt, ap, pArray);
        }
        for(i=0; i<nCol; i++){
          Tcl_DecrRefCount(apColName[i]);
        }
        Tcl_Free((char*)apColName);
      }

      /* Free the bound string and blob parameters */
      for(i=0; i<nParm; i++){
        Tcl_DecrRefCount(apParm[i]);
      }
      if( apParm!=aParm ){
        Tcl_Free((char*)apParm);
      }

      /* Reset the statement.  If the result code is SQLITE_SCHEMA, then
      ** flush the statement cache and try the statement again.
      */
      rc2 = sqlite3_reset(pStmt);
      if( SQLITE_OK!=rc2 ){
        /* If a run-time error occurs, report the error and stop reading
        ** the SQL
        */
        Tcl_SetObjResult(interp, dbTextToObj(sqlite3_errmsg(pDb->db)));
        sqlite3_finalize(pStmt);
        rc = TCL_ERROR;
        if( pPreStmt ) Tcl_Free((char*)pPreStmt);
        break;
      }else if( pDb->maxStmt<=0 ){
        /* If the cache is turned off, deallocated the statement */
        if( pPreStmt ) Tcl_Free((char*)pPreStmt);
        sqlite3_finalize(pStmt);
      }else{
        /* Everything worked and the cache is operational.
        ** Create a new SqlPreparedStmt structure if we need one.
        ** (If we already have one we can just reuse it.)
        */
        if( pPreStmt==0 ){
          len = zLeft - zSql;
          pPreStmt = (SqlPreparedStmt*)Tcl_Alloc( sizeof(*pPreStmt) );
          if( pPreStmt==0 ) return TCL_ERROR;
          pPreStmt->pStmt = pStmt;
          pPreStmt->nSql = len;
          pPreStmt->zSql = sqlite3_sql(pStmt);
          assert( strlen(pPreStmt->zSql)==len );
          assert( 0==memcmp(pPreStmt->zSql, zSql, len) );
        }

        /* Add the prepared statement to the beginning of the cache list
        */
        pPreStmt->pNext = pDb->stmtList;
        pPreStmt->pPrev = 0;
        if( pDb->stmtList ){
         pDb->stmtList->pPrev = pPreStmt;
        }
        pDb->stmtList = pPreStmt;
        if( pDb->stmtLast==0 ){
          assert( pDb->nStmt==0 );
          pDb->stmtLast = pPreStmt;
        }else{
          assert( pDb->nStmt>0 );
        }
        pDb->nStmt++;
   
        /* If we have too many statement in cache, remove the surplus from the
        ** end of the cache list.
        */
        while( pDb->nStmt>pDb->maxStmt ){
          sqlite3_finalize(pDb->stmtLast->pStmt);
          pDb->stmtLast = pDb->stmtLast->pPrev;
          Tcl_Free((char*)pDb->stmtLast->pNext);
          pDb->stmtLast->pNext = 0;
          pDb->nStmt--;
        }
      }

      /* Proceed to the next statement */
      zSql = zLeft;
    }
    Tcl_DecrRefCount(objv[2]);

    if( pRet ){
      if( rc==TCL_OK ){
        Tcl_SetObjResult(interp, pRet);
      }
      Tcl_DecrRefCount(pRet);
    }else if( rc==TCL_OK ){
      Tcl_ResetResult(interp);
    }
    break;
  }

  /*
  **     $db function NAME SCRIPT
  **
  ** Create a new SQL function called NAME.  Whenever that function is
  ** called, invoke SCRIPT to evaluate the function.
  */
  case DB_FUNCTION: {
    SqlFunc *pFunc;
    Tcl_Obj *pScript;
    char *zName;
    if( objc!=4 ){
      Tcl_WrongNumArgs(interp, 2, objv, "NAME SCRIPT");
      return TCL_ERROR;
    }
    zName = Tcl_GetStringFromObj(objv[2], 0);
    pScript = objv[3];
    pFunc = findSqlFunc(pDb, zName);
    if( pFunc==0 ) return TCL_ERROR;
    if( pFunc->pScript ){
      Tcl_DecrRefCount(pFunc->pScript);
    }
    pFunc->pScript = pScript;
    Tcl_IncrRefCount(pScript);
    pFunc->useEvalObjv = safeToUseEvalObjv(interp, pScript);
    rc = sqlite3_create_function(pDb->db, zName, -1, SQLITE_UTF8,
        pFunc, tclSqlFunc, 0, 0);
    if( rc!=SQLITE_OK ){
      rc = TCL_ERROR;
      Tcl_SetResult(interp, (char *)sqlite3_errmsg(pDb->db), TCL_VOLATILE);
    }
    break;
  }

  /*
  **     $db incrblob ?-readonly? ?DB? TABLE COLUMN ROWID
  */
  case DB_INCRBLOB: {
#ifdef SQLITE_OMIT_INCRBLOB
    Tcl_AppendResult(interp, "incrblob not available in this build", 0);
    return TCL_ERROR;
#else
    int isReadonly = 0;
    const char *zDb = "main";
    const char *zTable;
    const char *zColumn;
    sqlite_int64 iRow;

    /* Check for the -readonly option */
    if( objc>3 && strcmp(Tcl_GetString(objv[2]), "-readonly")==0 ){
      isReadonly = 1;
    }

    if( objc!=(5+isReadonly) && objc!=(6+isReadonly) ){
      Tcl_WrongNumArgs(interp, 2, objv, "?-readonly? ?DB? TABLE COLUMN ROWID");
      return TCL_ERROR;
    }

    if( objc==(6+isReadonly) ){
      zDb = Tcl_GetString(objv[2]);
    }
    zTable = Tcl_GetString(objv[objc-3]);
    zColumn = Tcl_GetString(objv[objc-2]);
    rc = Tcl_GetWideIntFromObj(interp, objv[objc-1], &iRow);

    if( rc==TCL_OK ){
      rc = createIncrblobChannel(
          interp, pDb, zDb, zTable, zColumn, iRow, isReadonly
      );
    }
#endif
    break;
  }

  /*
  **     $db interrupt
  **
  ** Interrupt the execution of the inner-most SQL interpreter.  This
  ** causes the SQL statement to return an error of SQLITE_INTERRUPT.
  */
  case DB_INTERRUPT: {
    sqlite3_interrupt(pDb->db);
    break;
  }

  /*
  **     $db nullvalue ?STRING?
  **
  ** Change text used when a NULL comes back from the database. If ?STRING?
  ** is not present, then the current string used for NULL is returned.
  ** If STRING is present, then STRING is returned.
  **
  */
  case DB_NULLVALUE: {
    if( objc!=2 && objc!=3 ){
      Tcl_WrongNumArgs(interp, 2, objv, "NULLVALUE");
      return TCL_ERROR;
    }
    if( objc==3 ){
      int len;
      char *zNull = Tcl_GetStringFromObj(objv[2], &len);
      if( pDb->zNull ){
        Tcl_Free(pDb->zNull);
      }
      if( zNull && len>0 ){
        pDb->zNull = Tcl_Alloc( len + 1 );
        strncpy(pDb->zNull, zNull, len);
        pDb->zNull[len] = '\0';
      }else{
        pDb->zNull = 0;
      }
    }
    Tcl_SetObjResult(interp, dbTextToObj(pDb->zNull));
    break;
  }

  /*
  **     $db last_insert_rowid 
  **
  ** Return an integer which is the ROWID for the most recent insert.
  */
  case DB_LAST_INSERT_ROWID: {
    Tcl_Obj *pResult;
    Tcl_WideInt rowid;
    if( objc!=2 ){
      Tcl_WrongNumArgs(interp, 2, objv, "");
      return TCL_ERROR;
    }
    rowid = sqlite3_last_insert_rowid(pDb->db);
    pResult = Tcl_GetObjResult(interp);
    Tcl_SetWideIntObj(pResult, rowid);
    break;
  }

  /*
  ** The DB_ONECOLUMN method is implemented together with DB_EVAL.
  */

  /*    $db progress ?N CALLBACK?
  ** 
  ** Invoke the given callback every N virtual machine opcodes while executing
  ** queries.
  */
  case DB_PROGRESS: {
    if( objc==2 ){
      if( pDb->zProgress ){
        Tcl_AppendResult(interp, pDb->zProgress, 0);
      }
    }else if( objc==4 ){
      char *zProgress;
      int len;
      int N;
      if( TCL_OK!=Tcl_GetIntFromObj(interp, objv[2], &N) ){
        return TCL_ERROR;
      };
      if( pDb->zProgress ){
        Tcl_Free(pDb->zProgress);
      }
      zProgress = Tcl_GetStringFromObj(objv[3], &len);
      if( zProgress && len>0 ){
        pDb->zProgress = Tcl_Alloc( len + 1 );
        memcpy(pDb->zProgress, zProgress, len+1);
      }else{
        pDb->zProgress = 0;
      }
#ifndef SQLITE_OMIT_PROGRESS_CALLBACK
      if( pDb->zProgress ){
        pDb->interp = interp;
        sqlite3_progress_handler(pDb->db, N, DbProgressHandler, pDb);
      }else{
        sqlite3_progress_handler(pDb->db, 0, 0, 0);
      }
#endif
    }else{
      Tcl_WrongNumArgs(interp, 2, objv, "N CALLBACK");
      return TCL_ERROR;
    }
    break;
  }

  /*    $db profile ?CALLBACK?
  **
  ** Make arrangements to invoke the CALLBACK routine after each SQL statement
  ** that has run.  The text of the SQL and the amount of elapse time are
  ** appended to CALLBACK before the script is run.
  */
  case DB_PROFILE: {
    if( objc>3 ){
      Tcl_WrongNumArgs(interp, 2, objv, "?CALLBACK?");
      return TCL_ERROR;
    }else if( objc==2 ){
      if( pDb->zProfile ){
        Tcl_AppendResult(interp, pDb->zProfile, 0);
      }
    }else{
      char *zProfile;
      int len;
      if( pDb->zProfile ){
        Tcl_Free(pDb->zProfile);
      }
      zProfile = Tcl_GetStringFromObj(objv[2], &len);
      if( zProfile && len>0 ){
        pDb->zProfile = Tcl_Alloc( len + 1 );
        memcpy(pDb->zProfile, zProfile, len+1);
      }else{
        pDb->zProfile = 0;
      }
#ifndef SQLITE_OMIT_TRACE
      if( pDb->zProfile ){
        pDb->interp = interp;
        sqlite3_profile(pDb->db, DbProfileHandler, pDb);
      }else{
        sqlite3_profile(pDb->db, 0, 0);
      }
#endif
    }
    break;
  }

  /*
  **     $db rekey KEY
  **
  ** Change the encryption key on the currently open database.
  */
  case DB_REKEY: {
    int nKey;
    void *pKey;
    if( objc!=3 ){
      Tcl_WrongNumArgs(interp, 2, objv, "KEY");
      return TCL_ERROR;
    }
    pKey = Tcl_GetByteArrayFromObj(objv[2], &nKey);
#ifdef SQLITE_HAS_CODEC
    rc = sqlite3_rekey(pDb->db, pKey, nKey);
    if( rc ){
      Tcl_AppendResult(interp, sqlite3ErrStr(rc), 0);
      rc = TCL_ERROR;
    }
#endif
    break;
  }

  /*
  **     $db timeout MILLESECONDS
  **
  ** Delay for the number of milliseconds specified when a file is locked.
  */
  case DB_TIMEOUT: {
    int ms;
    if( objc!=3 ){
      Tcl_WrongNumArgs(interp, 2, objv, "MILLISECONDS");
      return TCL_ERROR;
    }
    if( Tcl_GetIntFromObj(interp, objv[2], &ms) ) return TCL_ERROR;
    sqlite3_busy_timeout(pDb->db, ms);
    break;
  }
  
  /*
  **     $db total_changes
  **
  ** Return the number of rows that were modified, inserted, or deleted 
  ** since the database handle was created.
  */
  case DB_TOTAL_CHANGES: {
    Tcl_Obj *pResult;
    if( objc!=2 ){
      Tcl_WrongNumArgs(interp, 2, objv, "");
      return TCL_ERROR;
    }
    pResult = Tcl_GetObjResult(interp);
    Tcl_SetIntObj(pResult, sqlite3_total_changes(pDb->db));
    break;
  }

  /*    $db trace ?CALLBACK?
  **
  ** Make arrangements to invoke the CALLBACK routine for each SQL statement
  ** that is executed.  The text of the SQL is appended to CALLBACK before
  ** it is executed.
  */
  case DB_TRACE: {
    if( objc>3 ){
      Tcl_WrongNumArgs(interp, 2, objv, "?CALLBACK?");
      return TCL_ERROR;
    }else if( objc==2 ){
      if( pDb->zTrace ){
        Tcl_AppendResult(interp, pDb->zTrace, 0);
      }
    }else{
      char *zTrace;
      int len;
      if( pDb->zTrace ){
        Tcl_Free(pDb->zTrace);
      }
      zTrace = Tcl_GetStringFromObj(objv[2], &len);
      if( zTrace && len>0 ){
        pDb->zTrace = Tcl_Alloc( len + 1 );
        memcpy(pDb->zTrace, zTrace, len+1);
      }else{
        pDb->zTrace = 0;
      }
#ifndef SQLITE_OMIT_TRACE
      if( pDb->zTrace ){
        pDb->interp = interp;
        sqlite3_trace(pDb->db, DbTraceHandler, pDb);
      }else{
        sqlite3_trace(pDb->db, 0, 0);
      }
#endif
    }
    break;
  }

  /*    $db transaction [-deferred|-immediate|-exclusive] SCRIPT
  **
  ** Start a new transaction (if we are not already in the midst of a
  ** transaction) and execute the TCL script SCRIPT.  After SCRIPT
  ** completes, either commit the transaction or roll it back if SCRIPT
  ** throws an exception.  Or if no new transation was started, do nothing.
  ** pass the exception on up the stack.
  **
  ** This command was inspired by Dave Thomas's talk on Ruby at the
  ** 2005 O'Reilly Open Source Convention (OSCON).
  */
  case DB_TRANSACTION: {
    int inTrans;
    Tcl_Obj *pScript;
    const char *zBegin = "BEGIN";
    if( objc!=3 && objc!=4 ){
      Tcl_WrongNumArgs(interp, 2, objv, "[TYPE] SCRIPT");
      return TCL_ERROR;
    }
    if( objc==3 ){
      pScript = objv[2];
    } else {
      static const char *TTYPE_strs[] = {
        "deferred",   "exclusive",  "immediate", 0
      };
      enum TTYPE_enum {
        TTYPE_DEFERRED, TTYPE_EXCLUSIVE, TTYPE_IMMEDIATE
      };
      int ttype;
      if( Tcl_GetIndexFromObj(interp, objv[2], TTYPE_strs, "transaction type",
                              0, &ttype) ){
        return TCL_ERROR;
      }
      switch( (enum TTYPE_enum)ttype ){
        case TTYPE_DEFERRED:    /* no-op */;                 break;
        case TTYPE_EXCLUSIVE:   zBegin = "BEGIN EXCLUSIVE";  break;
        case TTYPE_IMMEDIATE:   zBegin = "BEGIN IMMEDIATE";  break;
      }
      pScript = objv[3];
    }
    inTrans = !sqlite3_get_autocommit(pDb->db);
    if( !inTrans ){
      (void)sqlite3_exec(pDb->db, zBegin, 0, 0, 0);
    }
    rc = Tcl_EvalObjEx(interp, pScript, 0);
    if( !inTrans ){
      const char *zEnd;
      if( rc==TCL_ERROR ){
        zEnd = "ROLLBACK";
      } else {
        zEnd = "COMMIT";
      }
      if( sqlite3_exec(pDb->db, zEnd, 0, 0, 0) ){
        sqlite3_exec(pDb->db, "ROLLBACK", 0, 0, 0);
      }
    }
    break;
  }

  /*
  **    $db update_hook ?script?
  **    $db rollback_hook ?script?
  */
  case DB_UPDATE_HOOK: 
  case DB_ROLLBACK_HOOK: {

    /* set ppHook to point at pUpdateHook or pRollbackHook, depending on 
    ** whether [$db update_hook] or [$db rollback_hook] was invoked.
    */
    Tcl_Obj **ppHook; 
    if( choice==DB_UPDATE_HOOK ){
      ppHook = &pDb->pUpdateHook;
    }else{
      ppHook = &pDb->pRollbackHook;
    }

    if( objc!=2 && objc!=3 ){
       Tcl_WrongNumArgs(interp, 2, objv, "?SCRIPT?");
       return TCL_ERROR;
    }
    if( *ppHook ){
      Tcl_SetObjResult(interp, *ppHook);
      if( objc==3 ){
        Tcl_DecrRefCount(*ppHook);
        *ppHook = 0;
      }
    }
    if( objc==3 ){
      assert( !(*ppHook) );
      if( Tcl_GetCharLength(objv[2])>0 ){
        *ppHook = objv[2];
        Tcl_IncrRefCount(*ppHook);
      }
    }

    sqlite3_update_hook(pDb->db, (pDb->pUpdateHook?DbUpdateHandler:0), pDb);
    sqlite3_rollback_hook(pDb->db,(pDb->pRollbackHook?DbRollbackHandler:0),pDb);

    break;
  }

  /*    $db version
  **
  ** Return the version string for this database.
  */
  case DB_VERSION: {
    Tcl_SetResult(interp, (char *)sqlite3_libversion(), TCL_STATIC);
    break;
  }


  } /* End of the SWITCH statement */
  return rc;
}

/*
**   sqlite3 DBNAME FILENAME ?-vfs VFSNAME? ?-key KEY? ?-readonly BOOLEAN?
**                           ?-create BOOLEAN?
**
** This is the main Tcl command.  When the "sqlite" Tcl command is
** invoked, this routine runs to process that command.
**
** The first argument, DBNAME, is an arbitrary name for a new
** database connection.  This command creates a new command named
** DBNAME that is used to control that connection.  The database
** connection is deleted when the DBNAME command is deleted.
**
** The second argument is the name of the database file.
**
*/
static int DbMain(void *cd, Tcl_Interp *interp, int objc,Tcl_Obj *const*objv){
  SqliteDb *p;
  void *pKey = 0;
  int nKey = 0;
  const char *zArg;
  char *zErrMsg;
  int i;
  const char *zFile;
  const char *zVfs = 0;
  int flags = SQLITE_OPEN_READWRITE | SQLITE_OPEN_CREATE;
  Tcl_DString translatedFilename;
  if( objc==2 ){
    zArg = Tcl_GetStringFromObj(objv[1], 0);
    if( strcmp(zArg,"-version")==0 ){
      Tcl_AppendResult(interp,sqlite3_version,0);
      return TCL_OK;
    }
    if( strcmp(zArg,"-has-codec")==0 ){
#ifdef SQLITE_HAS_CODEC
      Tcl_AppendResult(interp,"1",0);
#else
      Tcl_AppendResult(interp,"0",0);
#endif
      return TCL_OK;
    }
  }
  for(i=3; i+1<objc; i+=2){
    zArg = Tcl_GetString(objv[i]);
    if( strcmp(zArg,"-key")==0 ){
      pKey = Tcl_GetByteArrayFromObj(objv[i+1], &nKey);
    }else if( strcmp(zArg, "-vfs")==0 ){
      i++;
      zVfs = Tcl_GetString(objv[i]);
    }else if( strcmp(zArg, "-readonly")==0 ){
      int b;
      if( Tcl_GetBooleanFromObj(interp, objv[i+1], &b) ) return TCL_ERROR;
      if( b ){
        flags &= ~(SQLITE_OPEN_READWRITE|SQLITE_OPEN_CREATE);
        flags |= SQLITE_OPEN_READONLY;
      }else{
        flags &= ~SQLITE_OPEN_READONLY;
        flags |= SQLITE_OPEN_READWRITE;
      }
    }else if( strcmp(zArg, "-create")==0 ){
      int b;
      if( Tcl_GetBooleanFromObj(interp, objv[i+1], &b) ) return TCL_ERROR;
      if( b && (flags & SQLITE_OPEN_READONLY)==0 ){
        flags |= SQLITE_OPEN_CREATE;
      }else{
        flags &= ~SQLITE_OPEN_CREATE;
      }
    }else{
      Tcl_AppendResult(interp, "unknown option: ", zArg, (char*)0);
      return TCL_ERROR;
    }
  }
  if( objc<3 || (objc&1)!=1 ){
    Tcl_WrongNumArgs(interp, 1, objv, 
      "HANDLE FILENAME ?-vfs VFSNAME? ?-readonly BOOLEAN? ?-create BOOLEAN?"
#ifdef SQLITE_HAS_CODEC
      " ?-key CODECKEY?"
#endif
    );
    return TCL_ERROR;
  }
  zErrMsg = 0;
  p = (SqliteDb*)Tcl_Alloc( sizeof(*p) );
  if( p==0 ){
    Tcl_SetResult(interp, "malloc failed", TCL_STATIC);
    return TCL_ERROR;
  }
  memset(p, 0, sizeof(*p));
  zFile = Tcl_GetStringFromObj(objv[2], 0);
  zFile = Tcl_TranslateFileName(interp, zFile, &translatedFilename);
  sqlite3_open_v2(zFile, &p->db, flags, zVfs);
  Tcl_DStringFree(&translatedFilename);
  if( SQLITE_OK!=sqlite3_errcode(p->db) ){
    zErrMsg = sqlite3_mprintf("%s", sqlite3_errmsg(p->db));
    sqlite3_close(p->db);
    p->db = 0;
  }
#ifdef SQLITE_HAS_CODEC
  if( p->db ){
    sqlite3_key(p->db, pKey, nKey);
  }
#endif
  if( p->db==0 ){
    Tcl_SetResult(interp, zErrMsg, TCL_VOLATILE);
    Tcl_Free((char*)p);
    sqlite3_free(zErrMsg);
    return TCL_ERROR;
  }
  p->maxStmt = NUM_PREPARED_STMTS;
  p->interp = interp;
  zArg = Tcl_GetStringFromObj(objv[1], 0);
  Tcl_CreateObjCommand(interp, zArg, DbObjCmd, (char*)p, DbDeleteCmd);
  return TCL_OK;
}

/*
** Provide a dummy Tcl_InitStubs if we are using this as a static
** library.
*/
#ifndef USE_TCL_STUBS
# undef  Tcl_InitStubs
# define Tcl_InitStubs(a,b,c)
#endif

/*
** Make sure we have a PACKAGE_VERSION macro defined.  This will be
** defined automatically by the TEA makefile.  But other makefiles
** do not define it.
*/
#ifndef PACKAGE_VERSION
# define PACKAGE_VERSION SQLITE_VERSION
#endif

/*
** Initialize this module.
**
** This Tcl module contains only a single new Tcl command named "sqlite".
** (Hence there is no namespace.  There is no point in using a namespace
** if the extension only supplies one new name!)  The "sqlite" command is
** used to open a new SQLite database.  See the DbMain() routine above
** for additional information.
*/
EXTERN int Sqlite3_Init(Tcl_Interp *interp){
  Tcl_InitStubs(interp, "8.4", 0);
  Tcl_CreateObjCommand(interp, "sqlite3", (Tcl_ObjCmdProc*)DbMain, 0, 0);
  Tcl_PkgProvide(interp, "sqlite3", PACKAGE_VERSION);
  Tcl_CreateObjCommand(interp, "sqlite", (Tcl_ObjCmdProc*)DbMain, 0, 0);
  Tcl_PkgProvide(interp, "sqlite", PACKAGE_VERSION);
  return TCL_OK;
}
EXTERN int Tclsqlite3_Init(Tcl_Interp *interp){ return Sqlite3_Init(interp); }
EXTERN int Sqlite3_SafeInit(Tcl_Interp *interp){ return TCL_OK; }
EXTERN int Tclsqlite3_SafeInit(Tcl_Interp *interp){ return TCL_OK; }

#ifndef SQLITE_3_SUFFIX_ONLY
EXTERN int Sqlite_Init(Tcl_Interp *interp){ return Sqlite3_Init(interp); }
EXTERN int Tclsqlite_Init(Tcl_Interp *interp){ return Sqlite3_Init(interp); }
EXTERN int Sqlite_SafeInit(Tcl_Interp *interp){ return TCL_OK; }
EXTERN int Tclsqlite_SafeInit(Tcl_Interp *interp){ return TCL_OK; }
#endif

#ifdef TCLSH
/*****************************************************************************
** The code that follows is used to build standalone TCL interpreters
** that are statically linked with SQLite.  
*/

/*
** If the macro TCLSH is one, then put in code this for the
** "main" routine that will initialize Tcl and take input from
** standard input, or if a file is named on the command line
** the TCL interpreter reads and evaluates that file.
*/
#if TCLSH==1
static char zMainloop[] =
  "set line {}\n"
  "while {![eof stdin]} {\n"
    "if {$line!=\"\"} {\n"
      "puts -nonewline \"> \"\n"
    "} else {\n"
      "puts -nonewline \"% \"\n"
    "}\n"
    "flush stdout\n"
    "append line [gets stdin]\n"
    "if {[info complete $line]} {\n"
      "if {[catch {uplevel #0 $line} result]} {\n"
        "puts stderr \"Error: $result\"\n"
      "} elseif {$result!=\"\"} {\n"
        "puts $result\n"
      "}\n"
      "set line {}\n"
    "} else {\n"
      "append line \\n\n"
    "}\n"
  "}\n"
;
#endif

/*
** If the macro TCLSH is two, then get the main loop code out of
** the separate file "spaceanal_tcl.h".
*/
#if TCLSH==2
static char zMainloop[] = 
#include "spaceanal_tcl.h"
;
#endif

#define TCLSH_MAIN main   /* Needed to fake out mktclapp */
int TCLSH_MAIN(int argc, char **argv){
  Tcl_Interp *interp;
  Tcl_FindExecutable(argv[0]);
  interp = Tcl_CreateInterp();
  Sqlite3_Init(interp);
#ifdef SQLITE_TEST
  {
    extern int Md5_Init(Tcl_Interp*);
    extern int Sqliteconfig_Init(Tcl_Interp*);
    extern int Sqlitetest1_Init(Tcl_Interp*);
    extern int Sqlitetest2_Init(Tcl_Interp*);
    extern int Sqlitetest3_Init(Tcl_Interp*);
    extern int Sqlitetest4_Init(Tcl_Interp*);
    extern int Sqlitetest5_Init(Tcl_Interp*);
    extern int Sqlitetest6_Init(Tcl_Interp*);
    extern int Sqlitetest7_Init(Tcl_Interp*);
    extern int Sqlitetest8_Init(Tcl_Interp*);
    extern int Sqlitetest9_Init(Tcl_Interp*);
    extern int Sqlitetestasync_Init(Tcl_Interp*);
    extern int Sqlitetest_autoext_Init(Tcl_Interp*);
    extern int Sqlitetest_func_Init(Tcl_Interp*);
    extern int Sqlitetest_hexio_Init(Tcl_Interp*);
    extern int Sqlitetest_malloc_Init(Tcl_Interp*);
    extern int Sqlitetestschema_Init(Tcl_Interp*);
    extern int Sqlitetestsse_Init(Tcl_Interp*);
    extern int Sqlitetesttclvar_Init(Tcl_Interp*);
    extern int SqlitetestThread_Init(Tcl_Interp*);
    extern int SqlitetestOnefile_Init();
    extern int SqlitetestOsinst_Init(Tcl_Interp*);

    Md5_Init(interp);
    Sqliteconfig_Init(interp);
    Sqlitetest1_Init(interp);
    Sqlitetest2_Init(interp);
    Sqlitetest3_Init(interp);
    Sqlitetest4_Init(interp);
    Sqlitetest5_Init(interp);
    Sqlitetest6_Init(interp);
    Sqlitetest7_Init(interp);
    Sqlitetest8_Init(interp);
    Sqlitetest9_Init(interp);
    Sqlitetestasync_Init(interp);
    Sqlitetest_autoext_Init(interp);
    Sqlitetest_func_Init(interp);
    Sqlitetest_hexio_Init(interp);
    Sqlitetest_malloc_Init(interp);
    Sqlitetestschema_Init(interp);
    Sqlitetesttclvar_Init(interp);
    SqlitetestThread_Init(interp);
    SqlitetestOnefile_Init(interp);
    SqlitetestOsinst_Init(interp);

#ifdef SQLITE_SSE
    Sqlitetestsse_Init(interp);
#endif
  }
#endif
  if( argc>=2 || TCLSH==2 ){
    int i;
    char zArgc[32];
    sqlite3_snprintf(sizeof(zArgc), zArgc, "%d", argc-(3-TCLSH));
    Tcl_SetVar(interp,"argc", zArgc, TCL_GLOBAL_ONLY);
    Tcl_SetVar(interp,"argv0",argv[1],TCL_GLOBAL_ONLY);
    Tcl_SetVar(interp,"argv", "", TCL_GLOBAL_ONLY);
    for(i=3-TCLSH; i<argc; i++){
      Tcl_SetVar(interp, "argv", argv[i],
          TCL_GLOBAL_ONLY | TCL_LIST_ELEMENT | TCL_APPEND_VALUE);
    }
    if( TCLSH==1 && Tcl_EvalFile(interp, argv[1])!=TCL_OK ){
      const char *zInfo = Tcl_GetVar(interp, "errorInfo", TCL_GLOBAL_ONLY);
      if( zInfo==0 ) zInfo = interp->result;
      fprintf(stderr,"%s: %s\n", *argv, zInfo);
      return 1;
    }
  }
  if( argc<=1 || TCLSH==2 ){
    Tcl_GlobalEval(interp, zMainloop);
  }
  return 0;
}
#endif /* TCLSH */<|MERGE_RESOLUTION|>--- conflicted
+++ resolved
@@ -1339,22 +1339,11 @@
       Tcl_AppendResult(interp,"Error: non-null separator required for copy",0);
       return TCL_ERROR;
     }
-<<<<<<< HEAD
-/* sqlite3StrICmp is not exported by the library */
-#define sqlite3StrICmp strcasecmp
-    if(sqlite3StrICmp(zConflict, "rollback") != 0 &&
-       sqlite3StrICmp(zConflict, "abort"   ) != 0 &&
-       sqlite3StrICmp(zConflict, "fail"    ) != 0 &&
-       sqlite3StrICmp(zConflict, "ignore"  ) != 0 &&
-       sqlite3StrICmp(zConflict, "replace" ) != 0 ) {
-#undef sqlite3StrICmp
-=======
     if(strcasecmp(zConflict, "rollback") != 0 &&
        strcasecmp(zConflict, "abort"   ) != 0 &&
        strcasecmp(zConflict, "fail"    ) != 0 &&
        strcasecmp(zConflict, "ignore"  ) != 0 &&
        strcasecmp(zConflict, "replace" ) != 0 ) {
->>>>>>> 2f2a302d
       Tcl_AppendResult(interp, "Error: \"", zConflict, 
             "\", conflict-algorithm must be one of: rollback, "
             "abort, fail, ignore, or replace", 0);
