--- conflicted
+++ resolved
@@ -2479,18 +2479,10 @@
 ** by the calling process and must be big enough to hold at least
 ** pVfs->mxPathname bytes.
 */
-<<<<<<< HEAD
-static int unixGetTempName(sqlite3_vfs *pVfs, char *zBuf){
+static int unixGetTempname(sqlite3_vfs *pVfs, int nBuf, char *zBuf){
   const char *azDirs[] = {
      sqlite3_temp_directory,
      __secure_getenv("TMPDIR"),
-=======
-static int unixGetTempname(sqlite3_vfs *pVfs, int nBuf, char *zBuf){
-  static const char *azDirs[] = {
-     0,
-     "/var/tmp",
-     "/usr/tmp",
->>>>>>> c6b1a6e9
      "/tmp",
   };
   static const unsigned char zChars[] =
