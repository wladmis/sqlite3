/*
** 2001 September 15
**
** The author disclaims copyright to this source code.  In place of
** a legal notice, here is a blessing:
**
**    May you do good and not evil.
**    May you find forgiveness for yourself and forgive others.
**    May you share freely, never taking more than you give.
**
*************************************************************************
** Internal interface definitions for SQLite.
**
** @(#) $Id$
*/
#ifndef _SQLITEINT_H_
#define _SQLITEINT_H_

/*
** The macro unlikely() is a hint that surrounds a boolean
** expression that is usually false.  Macro likely() surrounds
** a boolean expression that is usually true.  GCC is able to
** use these hints to generate better code, sometimes.
*/
#if defined(__GNUC__) && 0
# define likely(X)    __builtin_expect((X),1)
# define unlikely(X)  __builtin_expect((X),0)
#else
# define likely(X)    !!(X)
# define unlikely(X)  !!(X)
#endif


/*
** These #defines should enable >2GB file support on Posix if the
** underlying operating system supports it.  If the OS lacks
** large file support, or if the OS is windows, these should be no-ops.
**
** Ticket #2739:  The _LARGEFILE_SOURCE macro must appear before any
** system #includes.  Hence, this block of code must be the very first
** code in all source files.
**
** Large file support can be disabled using the -DSQLITE_DISABLE_LFS switch
** on the compiler command line.  This is necessary if you are compiling
** on a recent machine (ex: RedHat 7.2) but you want your code to work
** on an older machine (ex: RedHat 6.0).  If you compile on RedHat 7.2
** without this option, LFS is enable.  But LFS does not exist in the kernel
** in RedHat 6.0, so the code won't work.  Hence, for maximum binary
** portability you should omit LFS.
**
** Similar is true for MacOS.  LFS is only supported on MacOS 9 and later.
*/
#ifndef SQLITE_DISABLE_LFS
# define _LARGE_FILE       1
# ifndef _FILE_OFFSET_BITS
#   define _FILE_OFFSET_BITS 64
# endif
# define _LARGEFILE_SOURCE 1
#endif


#include "sqliteLimit.h"

/*
** For testing purposes, the various size limit constants are really
** variables that we can modify in the testfixture.
*/
#ifdef SQLITE_TEST
  #undef SQLITE_MAX_LENGTH
  #undef SQLITE_MAX_COLUMN
  #undef SQLITE_MAX_SQL_LENGTH
  #undef SQLITE_MAX_EXPR_DEPTH
  #undef SQLITE_MAX_COMPOUND_SELECT
  #undef SQLITE_MAX_VDBE_OP
  #undef SQLITE_MAX_FUNCTION_ARG
  #undef SQLITE_MAX_VARIABLE_NUMBER
  #undef SQLITE_MAX_PAGE_SIZE
  #undef SQLITE_MAX_PAGE_COUNT
  #undef SQLITE_MAX_LIKE_PATTERN_LENGTH

  #define SQLITE_MAX_LENGTH              sqlite3MAX_LENGTH
  #define SQLITE_MAX_COLUMN              sqlite3MAX_COLUMN
  #define SQLITE_MAX_SQL_LENGTH          sqlite3MAX_SQL_LENGTH
  #define SQLITE_MAX_EXPR_DEPTH          sqlite3MAX_EXPR_DEPTH
  #define SQLITE_MAX_COMPOUND_SELECT     sqlite3MAX_COMPOUND_SELECT
  #define SQLITE_MAX_VDBE_OP             sqlite3MAX_VDBE_OP
  #define SQLITE_MAX_FUNCTION_ARG        sqlite3MAX_FUNCTION_ARG
  #define SQLITE_MAX_VARIABLE_NUMBER     sqlite3MAX_VARIABLE_NUMBER
  #define SQLITE_MAX_PAGE_SIZE           sqlite3MAX_PAGE_SIZE
  #define SQLITE_MAX_PAGE_COUNT          sqlite3MAX_PAGE_COUNT
  #define SQLITE_MAX_LIKE_PATTERN_LENGTH sqlite3MAX_LIKE_PATTERN_LENGTH

  extern int sqlite3MAX_LENGTH;
  extern int sqlite3MAX_COLUMN;
  extern int sqlite3MAX_SQL_LENGTH;
  extern int sqlite3MAX_EXPR_DEPTH;
  extern int sqlite3MAX_COMPOUND_SELECT;
  extern int sqlite3MAX_VDBE_OP;
  extern int sqlite3MAX_FUNCTION_ARG;
  extern int sqlite3MAX_VARIABLE_NUMBER;
  extern int sqlite3MAX_PAGE_SIZE;
  extern int sqlite3MAX_PAGE_COUNT;
  extern int sqlite3MAX_LIKE_PATTERN_LENGTH;
#endif


/*
** The SQLITE_THREADSAFE macro must be defined as either 0 or 1.
** Older versions of SQLite used an optional THREADSAFE macro.
** We support that for legacy
*/
#if !defined(SQLITE_THREADSAFE)
#if defined(THREADSAFE)
# define SQLITE_THREADSAFE THREADSAFE
#else
# define SQLITE_THREADSAFE 1
#endif
#endif

/*
** We need to define _XOPEN_SOURCE as follows in order to enable
** recursive mutexes on most unix systems.  But Mac OS X is different.
** The _XOPEN_SOURCE define causes problems for Mac OS X we are told,
** so it is omitted there.  See ticket #2673.
**
** Later we learn that _XOPEN_SOURCE is poorly or incorrectly
** implemented on some systems.  So we avoid defining it at all
** if it is already defined or if it is unneeded because we are
** not doing a threadsafe build.  Ticket #2681.
**
** See also ticket #2741.
*/
<<<<<<< HEAD
#if !defined(_XOPEN_SOURCE) && !defined(__DARWIN__) && SQLITE_THREADSAFE
#if 0
=======
#if !defined(_XOPEN_SOURCE) && !defined(__DARWIN__) && !defined(__APPLE__) && SQLITE_THREADSAFE
>>>>>>> f8b5bdc5
#  define _XOPEN_SOURCE 500  /* Needed to enable pthread recursive mutexes */
#else
#  define _GNU_SOURCE        /* ALT: also grab O_NOATIME flag */
#endif
#endif

#if defined(SQLITE_TCL) || defined(TCLSH)
# include <tcl.h>
#endif

/*
** Many people are failing to set -DNDEBUG=1 when compiling SQLite.
** Setting NDEBUG makes the code smaller and run faster.  So the following
** lines are added to automatically set NDEBUG unless the -DSQLITE_DEBUG=1
** option is set.  Thus NDEBUG becomes an opt-in rather than an opt-out
** feature.
*/
#if !defined(NDEBUG) && !defined(SQLITE_DEBUG) 
# define NDEBUG 1
#endif

#include "sqlite3.h"
#include "hash.h"
#include "parse.h"
#include <stdio.h>
#include <stdlib.h>
#include <string.h>
#include <assert.h>
#include <stddef.h>

#define sqlite3_isnan(X)  ((X)!=(X))

/*
** If compiling for a processor that lacks floating point support,
** substitute integer for floating-point
*/
#ifdef SQLITE_OMIT_FLOATING_POINT
# define double sqlite_int64
# define LONGDOUBLE_TYPE sqlite_int64
# ifndef SQLITE_BIG_DBL
#   define SQLITE_BIG_DBL (0x7fffffffffffffff)
# endif
# define SQLITE_OMIT_DATETIME_FUNCS 1
# define SQLITE_OMIT_TRACE 1
# undef SQLITE_MIXED_ENDIAN_64BIT_FLOAT
#endif
#ifndef SQLITE_BIG_DBL
# define SQLITE_BIG_DBL (1e99)
#endif

/*
** OMIT_TEMPDB is set to 1 if SQLITE_OMIT_TEMPDB is defined, or 0
** afterward. Having this macro allows us to cause the C compiler 
** to omit code used by TEMP tables without messy #ifndef statements.
*/
#ifdef SQLITE_OMIT_TEMPDB
#define OMIT_TEMPDB 1
#else
#define OMIT_TEMPDB 0
#endif

/*
** If the following macro is set to 1, then NULL values are considered
** distinct when determining whether or not two entries are the same
** in a UNIQUE index.  This is the way PostgreSQL, Oracle, DB2, MySQL,
** OCELOT, and Firebird all work.  The SQL92 spec explicitly says this
** is the way things are suppose to work.
**
** If the following macro is set to 0, the NULLs are indistinct for
** a UNIQUE index.  In this mode, you can only have a single NULL entry
** for a column declared UNIQUE.  This is the way Informix and SQL Server
** work.
*/
#define NULL_DISTINCT_FOR_UNIQUE 1

/*
** The "file format" number is an integer that is incremented whenever
** the VDBE-level file format changes.  The following macros define the
** the default file format for new databases and the maximum file format
** that the library can read.
*/
#define SQLITE_MAX_FILE_FORMAT 4
#ifndef SQLITE_DEFAULT_FILE_FORMAT
# define SQLITE_DEFAULT_FILE_FORMAT 1
#endif

/*
** Provide a default value for TEMP_STORE in case it is not specified
** on the command-line
*/
#ifndef TEMP_STORE
# define TEMP_STORE 1
#endif

/*
** GCC does not define the offsetof() macro so we'll have to do it
** ourselves.
*/
#ifndef offsetof
#define offsetof(STRUCTURE,FIELD) ((int)((char*)&((STRUCTURE*)0)->FIELD))
#endif

/*
** Check to see if this machine uses EBCDIC.  (Yes, believe it or
** not, there are still machines out there that use EBCDIC.)
*/
#if 'A' == '\301'
# define SQLITE_EBCDIC 1
#else
# define SQLITE_ASCII 1
#endif

/*
** Integers of known sizes.  These typedefs might change for architectures
** where the sizes very.  Preprocessor macros are available so that the
** types can be conveniently redefined at compile-type.  Like this:
**
**         cc '-DUINTPTR_TYPE=long long int' ...
*/
#ifndef UINT32_TYPE
# define UINT32_TYPE unsigned int
#endif
#ifndef UINT16_TYPE
# define UINT16_TYPE unsigned short int
#endif
#ifndef INT16_TYPE
# define INT16_TYPE short int
#endif
#ifndef UINT8_TYPE
# define UINT8_TYPE unsigned char
#endif
#ifndef INT8_TYPE
# define INT8_TYPE signed char
#endif
#ifndef LONGDOUBLE_TYPE
# define LONGDOUBLE_TYPE long double
#endif
typedef sqlite_int64 i64;          /* 8-byte signed integer */
typedef sqlite_uint64 u64;         /* 8-byte unsigned integer */
typedef UINT32_TYPE u32;           /* 4-byte unsigned integer */
typedef UINT16_TYPE u16;           /* 2-byte unsigned integer */
typedef INT16_TYPE i16;            /* 2-byte signed integer */
typedef UINT8_TYPE u8;             /* 1-byte unsigned integer */
typedef UINT8_TYPE i8;             /* 1-byte signed integer */

/*
** Macros to determine whether the machine is big or little endian,
** evaluated at runtime.
*/
#ifdef SQLITE_AMALGAMATION
const int sqlite3One;
#else
extern const int sqlite3one;
#endif
#if defined(i386) || defined(__i386__) || defined(_M_IX86)
# define SQLITE_BIGENDIAN    0
# define SQLITE_LITTLEENDIAN 1
# define SQLITE_UTF16NATIVE  SQLITE_UTF16LE
#else
# define SQLITE_BIGENDIAN    (*(char *)(&sqlite3one)==0)
# define SQLITE_LITTLEENDIAN (*(char *)(&sqlite3one)==1)
# define SQLITE_UTF16NATIVE (SQLITE_BIGENDIAN?SQLITE_UTF16BE:SQLITE_UTF16LE)
#endif

/*
** An instance of the following structure is used to store the busy-handler
** callback for a given sqlite handle. 
**
** The sqlite.busyHandler member of the sqlite struct contains the busy
** callback for the database handle. Each pager opened via the sqlite
** handle is passed a pointer to sqlite.busyHandler. The busy-handler
** callback is currently invoked only from within pager.c.
*/
typedef struct BusyHandler BusyHandler;
struct BusyHandler {
  int (*xFunc)(void *,int);  /* The busy callback */
  void *pArg;                /* First arg to busy callback */
  int nBusy;                 /* Incremented with each busy call */
};

/*
** Name of the master database table.  The master database table
** is a special table that holds the names and attributes of all
** user tables and indices.
*/
#define MASTER_NAME       "sqlite_master"
#define TEMP_MASTER_NAME  "sqlite_temp_master"

/*
** The root-page of the master database table.
*/
#define MASTER_ROOT       1

/*
** The name of the schema table.
*/
#define SCHEMA_TABLE(x)  ((!OMIT_TEMPDB)&&(x==1)?TEMP_MASTER_NAME:MASTER_NAME)

/*
** A convenience macro that returns the number of elements in
** an array.
*/
#define ArraySize(X)    (sizeof(X)/sizeof(X[0]))

/*
** Forward references to structures
*/
typedef struct AggInfo AggInfo;
typedef struct AuthContext AuthContext;
typedef struct CollSeq CollSeq;
typedef struct Column Column;
typedef struct Db Db;
typedef struct Schema Schema;
typedef struct Expr Expr;
typedef struct ExprList ExprList;
typedef struct FKey FKey;
typedef struct FuncDef FuncDef;
typedef struct IdList IdList;
typedef struct Index Index;
typedef struct KeyClass KeyClass;
typedef struct KeyInfo KeyInfo;
typedef struct Module Module;
typedef struct NameContext NameContext;
typedef struct Parse Parse;
typedef struct Select Select;
typedef struct SrcList SrcList;
typedef struct StrAccum StrAccum;
typedef struct Table Table;
typedef struct TableLock TableLock;
typedef struct Token Token;
typedef struct TriggerStack TriggerStack;
typedef struct TriggerStep TriggerStep;
typedef struct Trigger Trigger;
typedef struct WhereInfo WhereInfo;
typedef struct WhereLevel WhereLevel;

/*
** Defer sourcing vdbe.h and btree.h until after the "u8" and 
** "BusyHandler" typedefs. vdbe.h also requires a few of the opaque
** pointer types (i.e. FuncDef) defined above.
*/
#include "btree.h"
#include "vdbe.h"
#include "pager.h"

#include "os.h"
#include "mutex.h"

/*
** Each database file to be accessed by the system is an instance
** of the following structure.  There are normally two of these structures
** in the sqlite.aDb[] array.  aDb[0] is the main database file and
** aDb[1] is the database file used to hold temporary tables.  Additional
** databases may be attached.
*/
struct Db {
  char *zName;         /* Name of this database */
  Btree *pBt;          /* The B*Tree structure for this database file */
  u8 inTrans;          /* 0: not writable.  1: Transaction.  2: Checkpoint */
  u8 safety_level;     /* How aggressive at synching data to disk */
  void *pAux;               /* Auxiliary data.  Usually NULL */
  void (*xFreeAux)(void*);  /* Routine to free pAux */
  Schema *pSchema;     /* Pointer to database schema (possibly shared) */
};

/*
** An instance of the following structure stores a database schema.
**
** If there are no virtual tables configured in this schema, the
** Schema.db variable is set to NULL. After the first virtual table
** has been added, it is set to point to the database connection 
** used to create the connection. Once a virtual table has been
** added to the Schema structure and the Schema.db variable populated, 
** only that database connection may use the Schema to prepare 
** statements.
*/
struct Schema {
  int schema_cookie;   /* Database schema version number for this file */
  Hash tblHash;        /* All tables indexed by name */
  Hash idxHash;        /* All (named) indices indexed by name */
  Hash trigHash;       /* All triggers indexed by name */
  Hash aFKey;          /* Foreign keys indexed by to-table */
  Table *pSeqTab;      /* The sqlite_sequence table used by AUTOINCREMENT */
  u8 file_format;      /* Schema format version for this file */
  u8 enc;              /* Text encoding used by this database */
  u16 flags;           /* Flags associated with this schema */
  int cache_size;      /* Number of pages to use in the cache */
#ifndef SQLITE_OMIT_VIRTUALTABLE
  sqlite3 *db;         /* "Owner" connection. See comment above */
#endif
};

/*
** These macros can be used to test, set, or clear bits in the 
** Db.flags field.
*/
#define DbHasProperty(D,I,P)     (((D)->aDb[I].pSchema->flags&(P))==(P))
#define DbHasAnyProperty(D,I,P)  (((D)->aDb[I].pSchema->flags&(P))!=0)
#define DbSetProperty(D,I,P)     (D)->aDb[I].pSchema->flags|=(P)
#define DbClearProperty(D,I,P)   (D)->aDb[I].pSchema->flags&=~(P)

/*
** Allowed values for the DB.flags field.
**
** The DB_SchemaLoaded flag is set after the database schema has been
** read into internal hash tables.
**
** DB_UnresetViews means that one or more views have column names that
** have been filled out.  If the schema changes, these column names might
** changes and so the view will need to be reset.
*/
#define DB_SchemaLoaded    0x0001  /* The schema has been loaded */
#define DB_UnresetViews    0x0002  /* Some views have defined column names */
#define DB_Empty           0x0004  /* The file is empty (length 0 bytes) */


/*
** Each database is an instance of the following structure.
**
** The sqlite.lastRowid records the last insert rowid generated by an
** insert statement.  Inserts on views do not affect its value.  Each
** trigger has its own context, so that lastRowid can be updated inside
** triggers as usual.  The previous value will be restored once the trigger
** exits.  Upon entering a before or instead of trigger, lastRowid is no
** longer (since after version 2.8.12) reset to -1.
**
** The sqlite.nChange does not count changes within triggers and keeps no
** context.  It is reset at start of sqlite3_exec.
** The sqlite.lsChange represents the number of changes made by the last
** insert, update, or delete statement.  It remains constant throughout the
** length of a statement and is then updated by OP_SetCounts.  It keeps a
** context stack just like lastRowid so that the count of changes
** within a trigger is not seen outside the trigger.  Changes to views do not
** affect the value of lsChange.
** The sqlite.csChange keeps track of the number of current changes (since
** the last statement) and is used to update sqlite_lsChange.
**
** The member variables sqlite.errCode, sqlite.zErrMsg and sqlite.zErrMsg16
** store the most recent error code and, if applicable, string. The
** internal function sqlite3Error() is used to set these variables
** consistently.
*/
struct sqlite3 {
  sqlite3_vfs *pVfs;            /* OS Interface */
  int nDb;                      /* Number of backends currently in use */
  Db *aDb;                      /* All backends */
  int flags;                    /* Miscellanous flags. See below */
  int openFlags;                /* Flags passed to sqlite3_vfs.xOpen() */
  int errCode;                  /* Most recent error code (SQLITE_*) */
  int errMask;                  /* & result codes with this before returning */
  u8 autoCommit;                /* The auto-commit flag. */
  u8 temp_store;                /* 1: file 2: memory 0: default */
  u8 mallocFailed;              /* True if we have seen a malloc failure */
  signed char nextAutovac;      /* Autovac setting after VACUUM if >=0 */
  int nTable;                   /* Number of tables in the database */
  CollSeq *pDfltColl;           /* The default collating sequence (BINARY) */
  i64 lastRowid;                /* ROWID of most recent insert (see above) */
  i64 priorNewRowid;            /* Last randomly generated ROWID */
  int magic;                    /* Magic number for detect library misuse */
  int nChange;                  /* Value returned by sqlite3_changes() */
  int nTotalChange;             /* Value returned by sqlite3_total_changes() */
  sqlite3_mutex *mutex;         /* Connection mutex */
  struct sqlite3InitInfo {      /* Information used during initialization */
    int iDb;                    /* When back is being initialized */
    int newTnum;                /* Rootpage of table being initialized */
    u8 busy;                    /* TRUE if currently initializing */
  } init;
  int nExtension;               /* Number of loaded extensions */
  void **aExtension;            /* Array of shared libraray handles */
  struct Vdbe *pVdbe;           /* List of active virtual machines */
  int activeVdbeCnt;            /* Number of vdbes currently executing */
  void (*xTrace)(void*,const char*);        /* Trace function */
  void *pTraceArg;                          /* Argument to the trace function */
  void (*xProfile)(void*,const char*,u64);  /* Profiling function */
  void *pProfileArg;                        /* Argument to profile function */
  void *pCommitArg;                 /* Argument to xCommitCallback() */   
  int (*xCommitCallback)(void*);    /* Invoked at every commit. */
  void *pRollbackArg;               /* Argument to xRollbackCallback() */   
  void (*xRollbackCallback)(void*); /* Invoked at every commit. */
  void *pUpdateArg;
  void (*xUpdateCallback)(void*,int, const char*,const char*,sqlite_int64);
  void(*xCollNeeded)(void*,sqlite3*,int eTextRep,const char*);
  void(*xCollNeeded16)(void*,sqlite3*,int eTextRep,const void*);
  void *pCollNeededArg;
  sqlite3_value *pErr;          /* Most recent error message */
  char *zErrMsg;                /* Most recent error message (UTF-8 encoded) */
  char *zErrMsg16;              /* Most recent error message (UTF-16 encoded) */
  union {
    int isInterrupted;          /* True if sqlite3_interrupt has been called */
    double notUsed1;            /* Spacer */
  } u1;
#ifndef SQLITE_OMIT_AUTHORIZATION
  int (*xAuth)(void*,int,const char*,const char*,const char*,const char*);
                                /* Access authorization function */
  void *pAuthArg;               /* 1st argument to the access auth function */
#endif
#ifndef SQLITE_OMIT_PROGRESS_CALLBACK
  int (*xProgress)(void *);     /* The progress callback */
  void *pProgressArg;           /* Argument to the progress callback */
  int nProgressOps;             /* Number of opcodes for progress callback */
#endif
#ifndef SQLITE_OMIT_VIRTUALTABLE
  Hash aModule;                 /* populated by sqlite3_create_module() */
  Table *pVTab;                 /* vtab with active Connect/Create method */
  sqlite3_vtab **aVTrans;       /* Virtual tables with open transactions */
  int nVTrans;                  /* Allocated size of aVTrans */
#endif
  Hash aFunc;                   /* All functions that can be in SQL exprs */
  Hash aCollSeq;                /* All collating sequences */
  BusyHandler busyHandler;      /* Busy callback */
  int busyTimeout;              /* Busy handler timeout, in msec */
  Db aDbStatic[2];              /* Static space for the 2 default backends */
#ifdef SQLITE_SSE
  sqlite3_stmt *pFetch;         /* Used by SSE to fetch stored statements */
#endif
  u8 dfltLockMode;              /* Default locking-mode for attached dbs */
};

/*
** A macro to discover the encoding of a database.
*/
#define ENC(db) ((db)->aDb[0].pSchema->enc)

/*
** Possible values for the sqlite.flags and or Db.flags fields.
**
** On sqlite.flags, the SQLITE_InTrans value means that we have
** executed a BEGIN.  On Db.flags, SQLITE_InTrans means a statement
** transaction is active on that particular database file.
*/
#define SQLITE_VdbeTrace      0x00000001  /* True to trace VDBE execution */
#define SQLITE_InTrans        0x00000008  /* True if in a transaction */
#define SQLITE_InternChanges  0x00000010  /* Uncommitted Hash table changes */
#define SQLITE_FullColNames   0x00000020  /* Show full column names on SELECT */
#define SQLITE_ShortColNames  0x00000040  /* Show short columns names */
#define SQLITE_CountRows      0x00000080  /* Count rows changed by INSERT, */
                                          /*   DELETE, or UPDATE and return */
                                          /*   the count using a callback. */
#define SQLITE_NullCallback   0x00000100  /* Invoke the callback once if the */
                                          /*   result set is empty */
#define SQLITE_SqlTrace       0x00000200  /* Debug print SQL as it executes */
#define SQLITE_VdbeListing    0x00000400  /* Debug listings of VDBE programs */
#define SQLITE_WriteSchema    0x00000800  /* OK to update SQLITE_MASTER */
#define SQLITE_NoReadlock     0x00001000  /* Readlocks are omitted when 
                                          ** accessing read-only databases */
#define SQLITE_IgnoreChecks   0x00002000  /* Do not enforce check constraints */
#define SQLITE_ReadUncommitted 0x00004000 /* For shared-cache mode */
#define SQLITE_LegacyFileFmt  0x00008000  /* Create new databases in format 1 */
#define SQLITE_FullFSync      0x00010000  /* Use full fsync on the backend */
#define SQLITE_LoadExtension  0x00020000  /* Enable load_extension */

#define SQLITE_RecoveryMode   0x00040000  /* Ignore schema errors */
#define SQLITE_SharedCache    0x00080000  /* Cache sharing is enabled */
#define SQLITE_Vtab           0x00100000  /* There exists a virtual table */

/*
** Possible values for the sqlite.magic field.
** The numbers are obtained at random and have no special meaning, other
** than being distinct from one another.
*/
#define SQLITE_MAGIC_OPEN     0xa029a697  /* Database is open */
#define SQLITE_MAGIC_CLOSED   0x9f3c2d33  /* Database is closed */
#define SQLITE_MAGIC_SICK     0x4b771290  /* Error and awaiting close */
#define SQLITE_MAGIC_BUSY     0xf03b7906  /* Database currently in use */
#define SQLITE_MAGIC_ERROR    0xb5357930  /* An SQLITE_MISUSE error occurred */

/*
** Each SQL function is defined by an instance of the following
** structure.  A pointer to this structure is stored in the sqlite.aFunc
** hash table.  When multiple functions have the same name, the hash table
** points to a linked list of these structures.
*/
struct FuncDef {
  i16 nArg;            /* Number of arguments.  -1 means unlimited */
  u8 iPrefEnc;         /* Preferred text encoding (SQLITE_UTF8, 16LE, 16BE) */
  u8 needCollSeq;      /* True if sqlite3GetFuncCollSeq() might be called */
  u8 flags;            /* Some combination of SQLITE_FUNC_* */
  void *pUserData;     /* User data parameter */
  FuncDef *pNext;      /* Next function with same name */
  void (*xFunc)(sqlite3_context*,int,sqlite3_value**); /* Regular function */
  void (*xStep)(sqlite3_context*,int,sqlite3_value**); /* Aggregate step */
  void (*xFinalize)(sqlite3_context*);                /* Aggregate finializer */
  char zName[1];       /* SQL name of the function.  MUST BE LAST */
};

/*
** Each SQLite module (virtual table definition) is defined by an
** instance of the following structure, stored in the sqlite3.aModule
** hash table.
*/
struct Module {
  const sqlite3_module *pModule;       /* Callback pointers */
  const char *zName;                   /* Name passed to create_module() */
  void *pAux;                          /* pAux passed to create_module() */
  void (*xDestroy)(void *);            /* Module destructor function */
};

/*
** Possible values for FuncDef.flags
*/
#define SQLITE_FUNC_LIKE   0x01  /* Candidate for the LIKE optimization */
#define SQLITE_FUNC_CASE   0x02  /* Case-sensitive LIKE-type function */
#define SQLITE_FUNC_EPHEM  0x04  /* Ephermeral.  Delete with VDBE */

/*
** information about each column of an SQL table is held in an instance
** of this structure.
*/
struct Column {
  char *zName;     /* Name of this column */
  Expr *pDflt;     /* Default value of this column */
  char *zType;     /* Data type for this column */
  char *zColl;     /* Collating sequence.  If NULL, use the default */
  u8 notNull;      /* True if there is a NOT NULL constraint */
  u8 isPrimKey;    /* True if this column is part of the PRIMARY KEY */
  char affinity;   /* One of the SQLITE_AFF_... values */
#ifndef SQLITE_OMIT_VIRTUALTABLE
  u8 isHidden;     /* True if this column is 'hidden' */
#endif
};

/*
** A "Collating Sequence" is defined by an instance of the following
** structure. Conceptually, a collating sequence consists of a name and
** a comparison routine that defines the order of that sequence.
**
** There may two seperate implementations of the collation function, one
** that processes text in UTF-8 encoding (CollSeq.xCmp) and another that
** processes text encoded in UTF-16 (CollSeq.xCmp16), using the machine
** native byte order. When a collation sequence is invoked, SQLite selects
** the version that will require the least expensive encoding
** translations, if any.
**
** The CollSeq.pUser member variable is an extra parameter that passed in
** as the first argument to the UTF-8 comparison function, xCmp.
** CollSeq.pUser16 is the equivalent for the UTF-16 comparison function,
** xCmp16.
**
** If both CollSeq.xCmp and CollSeq.xCmp16 are NULL, it means that the
** collating sequence is undefined.  Indices built on an undefined
** collating sequence may not be read or written.
*/
struct CollSeq {
  char *zName;          /* Name of the collating sequence, UTF-8 encoded */
  u8 enc;               /* Text encoding handled by xCmp() */
  u8 type;              /* One of the SQLITE_COLL_... values below */
  void *pUser;          /* First argument to xCmp() */
  int (*xCmp)(void*,int, const void*, int, const void*);
  void (*xDel)(void*);  /* Destructor for pUser */
};

/*
** Allowed values of CollSeq flags:
*/
#define SQLITE_COLL_BINARY  1  /* The default memcmp() collating sequence */
#define SQLITE_COLL_NOCASE  2  /* The built-in NOCASE collating sequence */
#define SQLITE_COLL_REVERSE 3  /* The built-in REVERSE collating sequence */
#define SQLITE_COLL_USER    0  /* Any other user-defined collating sequence */

/*
** A sort order can be either ASC or DESC.
*/
#define SQLITE_SO_ASC       0  /* Sort in ascending order */
#define SQLITE_SO_DESC      1  /* Sort in ascending order */

/*
** Column affinity types.
**
** These used to have mnemonic name like 'i' for SQLITE_AFF_INTEGER and
** 't' for SQLITE_AFF_TEXT.  But we can save a little space and improve
** the speed a little by number the values consecutively.  
**
** But rather than start with 0 or 1, we begin with 'a'.  That way,
** when multiple affinity types are concatenated into a string and
** used as the P4 operand, they will be more readable.
**
** Note also that the numeric types are grouped together so that testing
** for a numeric type is a single comparison.
*/
#define SQLITE_AFF_TEXT     'a'
#define SQLITE_AFF_NONE     'b'
#define SQLITE_AFF_NUMERIC  'c'
#define SQLITE_AFF_INTEGER  'd'
#define SQLITE_AFF_REAL     'e'

#define sqlite3IsNumericAffinity(X)  ((X)>=SQLITE_AFF_NUMERIC)

/*
** The SQLITE_AFF_MASK values masks off the significant bits of an
** affinity value. 
*/
#define SQLITE_AFF_MASK     0x67

/*
** Additional bit values that can be ORed with an affinity without
** changing the affinity.
*/
#define SQLITE_JUMPIFNULL   0x08  /* jumps if either operand is NULL */
#define SQLITE_NULLEQUAL    0x10  /* compare NULLs equal */
#define SQLITE_STOREP2      0x80  /* Store result in reg[P2] rather than jump */

/*
** Each SQL table is represented in memory by an instance of the
** following structure.
**
** Table.zName is the name of the table.  The case of the original
** CREATE TABLE statement is stored, but case is not significant for
** comparisons.
**
** Table.nCol is the number of columns in this table.  Table.aCol is a
** pointer to an array of Column structures, one for each column.
**
** If the table has an INTEGER PRIMARY KEY, then Table.iPKey is the index of
** the column that is that key.   Otherwise Table.iPKey is negative.  Note
** that the datatype of the PRIMARY KEY must be INTEGER for this field to
** be set.  An INTEGER PRIMARY KEY is used as the rowid for each row of
** the table.  If a table has no INTEGER PRIMARY KEY, then a random rowid
** is generated for each row of the table.  Table.hasPrimKey is true if
** the table has any PRIMARY KEY, INTEGER or otherwise.
**
** Table.tnum is the page number for the root BTree page of the table in the
** database file.  If Table.iDb is the index of the database table backend
** in sqlite.aDb[].  0 is for the main database and 1 is for the file that
** holds temporary tables and indices.  If Table.isEphem
** is true, then the table is stored in a file that is automatically deleted
** when the VDBE cursor to the table is closed.  In this case Table.tnum 
** refers VDBE cursor number that holds the table open, not to the root
** page number.  Transient tables are used to hold the results of a
** sub-query that appears instead of a real table name in the FROM clause 
** of a SELECT statement.
*/
struct Table {
  char *zName;     /* Name of the table */
  int nCol;        /* Number of columns in this table */
  Column *aCol;    /* Information about each column */
  int iPKey;       /* If not less then 0, use aCol[iPKey] as the primary key */
  Index *pIndex;   /* List of SQL indexes on this table. */
  int tnum;        /* Root BTree node for this table (see note above) */
  Select *pSelect; /* NULL for tables.  Points to definition if a view. */
  int nRef;          /* Number of pointers to this Table */
  Trigger *pTrigger; /* List of SQL triggers on this table */
  FKey *pFKey;       /* Linked list of all foreign keys in this table */
  char *zColAff;     /* String defining the affinity of each column */
#ifndef SQLITE_OMIT_CHECK
  Expr *pCheck;      /* The AND of all CHECK constraints */
#endif
#ifndef SQLITE_OMIT_ALTERTABLE
  int addColOffset;  /* Offset in CREATE TABLE statement to add a new column */
#endif
  u8 readOnly;     /* True if this table should not be written by the user */
  u8 isEphem;      /* True if created using OP_OpenEphermeral */
  u8 hasPrimKey;   /* True if there exists a primary key */
  u8 keyConf;      /* What to do in case of uniqueness conflict on iPKey */
  u8 autoInc;      /* True if the integer primary key is autoincrement */
#ifndef SQLITE_OMIT_VIRTUALTABLE
  u8 isVirtual;             /* True if this is a virtual table */
  u8 isCommit;              /* True once the CREATE TABLE has been committed */
  Module *pMod;             /* Pointer to the implementation of the module */
  sqlite3_vtab *pVtab;      /* Pointer to the module instance */
  int nModuleArg;           /* Number of arguments to the module */
  char **azModuleArg;       /* Text of all module args. [0] is module name */
#endif
  Schema *pSchema;          /* Schema that contains this table */
};

/*
** Test to see whether or not a table is a virtual table.  This is
** done as a macro so that it will be optimized out when virtual
** table support is omitted from the build.
*/
#ifndef SQLITE_OMIT_VIRTUALTABLE
#  define IsVirtual(X)      ((X)->isVirtual)
#  define IsHiddenColumn(X) ((X)->isHidden)
#else
#  define IsVirtual(X)      0
#  define IsHiddenColumn(X) 0
#endif

/*
** Each foreign key constraint is an instance of the following structure.
**
** A foreign key is associated with two tables.  The "from" table is
** the table that contains the REFERENCES clause that creates the foreign
** key.  The "to" table is the table that is named in the REFERENCES clause.
** Consider this example:
**
**     CREATE TABLE ex1(
**       a INTEGER PRIMARY KEY,
**       b INTEGER CONSTRAINT fk1 REFERENCES ex2(x)
**     );
**
** For foreign key "fk1", the from-table is "ex1" and the to-table is "ex2".
**
** Each REFERENCES clause generates an instance of the following structure
** which is attached to the from-table.  The to-table need not exist when
** the from-table is created.  The existance of the to-table is not checked
** until an attempt is made to insert data into the from-table.
**
** The sqlite.aFKey hash table stores pointers to this structure
** given the name of a to-table.  For each to-table, all foreign keys
** associated with that table are on a linked list using the FKey.pNextTo
** field.
*/
struct FKey {
  Table *pFrom;     /* The table that constains the REFERENCES clause */
  FKey *pNextFrom;  /* Next foreign key in pFrom */
  char *zTo;        /* Name of table that the key points to */
  FKey *pNextTo;    /* Next foreign key that points to zTo */
  int nCol;         /* Number of columns in this key */
  struct sColMap {  /* Mapping of columns in pFrom to columns in zTo */
    int iFrom;         /* Index of column in pFrom */
    char *zCol;        /* Name of column in zTo.  If 0 use PRIMARY KEY */
  } *aCol;          /* One entry for each of nCol column s */
  u8 isDeferred;    /* True if constraint checking is deferred till COMMIT */
  u8 updateConf;    /* How to resolve conflicts that occur on UPDATE */
  u8 deleteConf;    /* How to resolve conflicts that occur on DELETE */
  u8 insertConf;    /* How to resolve conflicts that occur on INSERT */
};

/*
** SQLite supports many different ways to resolve a constraint
** error.  ROLLBACK processing means that a constraint violation
** causes the operation in process to fail and for the current transaction
** to be rolled back.  ABORT processing means the operation in process
** fails and any prior changes from that one operation are backed out,
** but the transaction is not rolled back.  FAIL processing means that
** the operation in progress stops and returns an error code.  But prior
** changes due to the same operation are not backed out and no rollback
** occurs.  IGNORE means that the particular row that caused the constraint
** error is not inserted or updated.  Processing continues and no error
** is returned.  REPLACE means that preexisting database rows that caused
** a UNIQUE constraint violation are removed so that the new insert or
** update can proceed.  Processing continues and no error is reported.
**
** RESTRICT, SETNULL, and CASCADE actions apply only to foreign keys.
** RESTRICT is the same as ABORT for IMMEDIATE foreign keys and the
** same as ROLLBACK for DEFERRED keys.  SETNULL means that the foreign
** key is set to NULL.  CASCADE means that a DELETE or UPDATE of the
** referenced table row is propagated into the row that holds the
** foreign key.
** 
** The following symbolic values are used to record which type
** of action to take.
*/
#define OE_None     0   /* There is no constraint to check */
#define OE_Rollback 1   /* Fail the operation and rollback the transaction */
#define OE_Abort    2   /* Back out changes but do no rollback transaction */
#define OE_Fail     3   /* Stop the operation but leave all prior changes */
#define OE_Ignore   4   /* Ignore the error. Do not do the INSERT or UPDATE */
#define OE_Replace  5   /* Delete existing record, then do INSERT or UPDATE */

#define OE_Restrict 6   /* OE_Abort for IMMEDIATE, OE_Rollback for DEFERRED */
#define OE_SetNull  7   /* Set the foreign key value to NULL */
#define OE_SetDflt  8   /* Set the foreign key value to its default */
#define OE_Cascade  9   /* Cascade the changes */

#define OE_Default  99  /* Do whatever the default action is */


/*
** An instance of the following structure is passed as the first
** argument to sqlite3VdbeKeyCompare and is used to control the 
** comparison of the two index keys.
**
** If the KeyInfo.incrKey value is true and the comparison would
** otherwise be equal, then return a result as if the second key
** were larger.
*/
struct KeyInfo {
  sqlite3 *db;        /* The database connection */
  u8 enc;             /* Text encoding - one of the TEXT_Utf* values */
  u8 incrKey;         /* Increase 2nd key by epsilon before comparison */
  u8 prefixIsEqual;   /* Treat a prefix as equal */
  int nField;         /* Number of entries in aColl[] */
  u8 *aSortOrder;     /* If defined an aSortOrder[i] is true, sort DESC */
  CollSeq *aColl[1];  /* Collating sequence for each term of the key */
};

/*
** Each SQL index is represented in memory by an
** instance of the following structure.
**
** The columns of the table that are to be indexed are described
** by the aiColumn[] field of this structure.  For example, suppose
** we have the following table and index:
**
**     CREATE TABLE Ex1(c1 int, c2 int, c3 text);
**     CREATE INDEX Ex2 ON Ex1(c3,c1);
**
** In the Table structure describing Ex1, nCol==3 because there are
** three columns in the table.  In the Index structure describing
** Ex2, nColumn==2 since 2 of the 3 columns of Ex1 are indexed.
** The value of aiColumn is {2, 0}.  aiColumn[0]==2 because the 
** first column to be indexed (c3) has an index of 2 in Ex1.aCol[].
** The second column to be indexed (c1) has an index of 0 in
** Ex1.aCol[], hence Ex2.aiColumn[1]==0.
**
** The Index.onError field determines whether or not the indexed columns
** must be unique and what to do if they are not.  When Index.onError=OE_None,
** it means this is not a unique index.  Otherwise it is a unique index
** and the value of Index.onError indicate the which conflict resolution 
** algorithm to employ whenever an attempt is made to insert a non-unique
** element.
*/
struct Index {
  char *zName;     /* Name of this index */
  int nColumn;     /* Number of columns in the table used by this index */
  int *aiColumn;   /* Which columns are used by this index.  1st is 0 */
  unsigned *aiRowEst; /* Result of ANALYZE: Est. rows selected by each column */
  Table *pTable;   /* The SQL table being indexed */
  int tnum;        /* Page containing root of this index in database file */
  u8 onError;      /* OE_Abort, OE_Ignore, OE_Replace, or OE_None */
  u8 autoIndex;    /* True if is automatically created (ex: by UNIQUE) */
  char *zColAff;   /* String defining the affinity of each column */
  Index *pNext;    /* The next index associated with the same table */
  Schema *pSchema; /* Schema containing this index */
  u8 *aSortOrder;  /* Array of size Index.nColumn. True==DESC, False==ASC */
  char **azColl;   /* Array of collation sequence names for index */
};

/*
** Each token coming out of the lexer is an instance of
** this structure.  Tokens are also used as part of an expression.
**
** Note if Token.z==0 then Token.dyn and Token.n are undefined and
** may contain random values.  Do not make any assuptions about Token.dyn
** and Token.n when Token.z==0.
*/
struct Token {
  const unsigned char *z; /* Text of the token.  Not NULL-terminated! */
  unsigned dyn  : 1;      /* True for malloced memory, false for static */
  unsigned n    : 31;     /* Number of characters in this token */
};

/*
** An instance of this structure contains information needed to generate
** code for a SELECT that contains aggregate functions.
**
** If Expr.op==TK_AGG_COLUMN or TK_AGG_FUNCTION then Expr.pAggInfo is a
** pointer to this structure.  The Expr.iColumn field is the index in
** AggInfo.aCol[] or AggInfo.aFunc[] of information needed to generate
** code for that node.
**
** AggInfo.pGroupBy and AggInfo.aFunc.pExpr point to fields within the
** original Select structure that describes the SELECT statement.  These
** fields do not need to be freed when deallocating the AggInfo structure.
*/
struct AggInfo {
  u8 directMode;          /* Direct rendering mode means take data directly
                          ** from source tables rather than from accumulators */
  u8 useSortingIdx;       /* In direct mode, reference the sorting index rather
                          ** than the source table */
  int sortingIdx;         /* Cursor number of the sorting index */
  ExprList *pGroupBy;     /* The group by clause */
  int nSortingColumn;     /* Number of columns in the sorting index */
  struct AggInfo_col {    /* For each column used in source tables */
    Table *pTab;             /* Source table */
    int iTable;              /* Cursor number of the source table */
    int iColumn;             /* Column number within the source table */
    int iSorterColumn;       /* Column number in the sorting index */
    int iMem;                /* Memory location that acts as accumulator */
    Expr *pExpr;             /* The original expression */
  } *aCol;
  int nColumn;            /* Number of used entries in aCol[] */
  int nColumnAlloc;       /* Number of slots allocated for aCol[] */
  int nAccumulator;       /* Number of columns that show through to the output.
                          ** Additional columns are used only as parameters to
                          ** aggregate functions */
  struct AggInfo_func {   /* For each aggregate function */
    Expr *pExpr;             /* Expression encoding the function */
    FuncDef *pFunc;          /* The aggregate function implementation */
    int iMem;                /* Memory location that acts as accumulator */
    int iDistinct;           /* Ephermeral table used to enforce DISTINCT */
  } *aFunc;
  int nFunc;              /* Number of entries in aFunc[] */
  int nFuncAlloc;         /* Number of slots allocated for aFunc[] */
};

/*
** Each node of an expression in the parse tree is an instance
** of this structure.
**
** Expr.op is the opcode.  The integer parser token codes are reused
** as opcodes here.  For example, the parser defines TK_GE to be an integer
** code representing the ">=" operator.  This same integer code is reused
** to represent the greater-than-or-equal-to operator in the expression
** tree.
**
** Expr.pRight and Expr.pLeft are subexpressions.  Expr.pList is a list
** of argument if the expression is a function.
**
** Expr.token is the operator token for this node.  For some expressions
** that have subexpressions, Expr.token can be the complete text that gave
** rise to the Expr.  In the latter case, the token is marked as being
** a compound token.
**
** An expression of the form ID or ID.ID refers to a column in a table.
** For such expressions, Expr.op is set to TK_COLUMN and Expr.iTable is
** the integer cursor number of a VDBE cursor pointing to that table and
** Expr.iColumn is the column number for the specific column.  If the
** expression is used as a result in an aggregate SELECT, then the
** value is also stored in the Expr.iAgg column in the aggregate so that
** it can be accessed after all aggregates are computed.
**
** If the expression is a function, the Expr.iTable is an integer code
** representing which function.  If the expression is an unbound variable
** marker (a question mark character '?' in the original SQL) then the
** Expr.iTable holds the index number for that variable.
**
** If the expression is a subquery then Expr.iColumn holds an integer
** register number containing the result of the subquery.  If the
** subquery gives a constant result, then iTable is -1.  If the subquery
** gives a different answer at different times during statement processing
** then iTable is the address of a subroutine that computes the subquery.
**
** The Expr.pSelect field points to a SELECT statement.  The SELECT might
** be the right operand of an IN operator.  Or, if a scalar SELECT appears
** in an expression the opcode is TK_SELECT and Expr.pSelect is the only
** operand.
**
** If the Expr is of type OP_Column, and the table it is selecting from
** is a disk table or the "old.*" pseudo-table, then pTab points to the
** corresponding table definition.
*/
struct Expr {
  u8 op;                 /* Operation performed by this node */
  char affinity;         /* The affinity of the column or 0 if not a column */
  u16 flags;             /* Various flags.  See below */
  CollSeq *pColl;        /* The collation type of the column or 0 */
  Expr *pLeft, *pRight;  /* Left and right subnodes */
  ExprList *pList;       /* A list of expressions used as function arguments
                         ** or in "<expr> IN (<expr-list)" */
  Token token;           /* An operand token */
  Token span;            /* Complete text of the expression */
  int iTable, iColumn;   /* When op==TK_COLUMN, then this expr node means the
                         ** iColumn-th field of the iTable-th table. */
  AggInfo *pAggInfo;     /* Used by TK_AGG_COLUMN and TK_AGG_FUNCTION */
  int iAgg;              /* Which entry in pAggInfo->aCol[] or ->aFunc[] */
  int iRightJoinTable;   /* If EP_FromJoin, the right table of the join */
  Select *pSelect;       /* When the expression is a sub-select.  Also the
                         ** right side of "<expr> IN (<select>)" */
  Table *pTab;           /* Table for OP_Column expressions. */
/*  Schema *pSchema; */
#if defined(SQLITE_TEST) || SQLITE_MAX_EXPR_DEPTH>0
  int nHeight;           /* Height of the tree headed by this node */
#endif
};

/*
** The following are the meanings of bits in the Expr.flags field.
*/
#define EP_FromJoin     0x01  /* Originated in ON or USING clause of a join */
#define EP_Agg          0x02  /* Contains one or more aggregate functions */
#define EP_Resolved     0x04  /* IDs have been resolved to COLUMNs */
#define EP_Error        0x08  /* Expression contains one or more errors */
#define EP_Distinct     0x10  /* Aggregate function with DISTINCT keyword */
#define EP_VarSelect    0x20  /* pSelect is correlated, not constant */
#define EP_Dequoted     0x40  /* True if the string has been dequoted */
#define EP_InfixFunc    0x80  /* True for an infix function: LIKE, GLOB, etc */
#define EP_ExpCollate  0x100  /* Collating sequence specified explicitly */

/*
** These macros can be used to test, set, or clear bits in the 
** Expr.flags field.
*/
#define ExprHasProperty(E,P)     (((E)->flags&(P))==(P))
#define ExprHasAnyProperty(E,P)  (((E)->flags&(P))!=0)
#define ExprSetProperty(E,P)     (E)->flags|=(P)
#define ExprClearProperty(E,P)   (E)->flags&=~(P)

/*
** A list of expressions.  Each expression may optionally have a
** name.  An expr/name combination can be used in several ways, such
** as the list of "expr AS ID" fields following a "SELECT" or in the
** list of "ID = expr" items in an UPDATE.  A list of expressions can
** also be used as the argument to a function, in which case the a.zName
** field is not used.
*/
struct ExprList {
  int nExpr;             /* Number of expressions on the list */
  int nAlloc;            /* Number of entries allocated below */
  int iECursor;          /* VDBE Cursor associated with this ExprList */
  struct ExprList_item {
    Expr *pExpr;           /* The list of expressions */
    char *zName;           /* Token associated with this expression */
    u8 sortOrder;          /* 1 for DESC or 0 for ASC */
    u8 isAgg;              /* True if this is an aggregate like count(*) */
    u8 done;               /* A flag to indicate when processing is finished */
  } *a;                  /* One entry for each expression */
};

/*
** An instance of this structure can hold a simple list of identifiers,
** such as the list "a,b,c" in the following statements:
**
**      INSERT INTO t(a,b,c) VALUES ...;
**      CREATE INDEX idx ON t(a,b,c);
**      CREATE TRIGGER trig BEFORE UPDATE ON t(a,b,c) ...;
**
** The IdList.a.idx field is used when the IdList represents the list of
** column names after a table name in an INSERT statement.  In the statement
**
**     INSERT INTO t(a,b,c) ...
**
** If "a" is the k-th column of table "t", then IdList.a[0].idx==k.
*/
struct IdList {
  struct IdList_item {
    char *zName;      /* Name of the identifier */
    int idx;          /* Index in some Table.aCol[] of a column named zName */
  } *a;
  int nId;         /* Number of identifiers on the list */
  int nAlloc;      /* Number of entries allocated for a[] below */
};

/*
** The bitmask datatype defined below is used for various optimizations.
**
** Changing this from a 64-bit to a 32-bit type limits the number of
** tables in a join to 32 instead of 64.  But it also reduces the size
** of the library by 738 bytes on ix86.
*/
typedef u64 Bitmask;

/*
** The following structure describes the FROM clause of a SELECT statement.
** Each table or subquery in the FROM clause is a separate element of
** the SrcList.a[] array.
**
** With the addition of multiple database support, the following structure
** can also be used to describe a particular table such as the table that
** is modified by an INSERT, DELETE, or UPDATE statement.  In standard SQL,
** such a table must be a simple name: ID.  But in SQLite, the table can
** now be identified by a database name, a dot, then the table name: ID.ID.
**
** The jointype starts out showing the join type between the current table
** and the next table on the list.  The parser builds the list this way.
** But sqlite3SrcListShiftJoinType() later shifts the jointypes so that each
** jointype expresses the join between the table and the previous table.
*/
struct SrcList {
  i16 nSrc;        /* Number of tables or subqueries in the FROM clause */
  i16 nAlloc;      /* Number of entries allocated in a[] below */
  struct SrcList_item {
    char *zDatabase;  /* Name of database holding this table */
    char *zName;      /* Name of the table */
    char *zAlias;     /* The "B" part of a "A AS B" phrase.  zName is the "A" */
    Table *pTab;      /* An SQL table corresponding to zName */
    Select *pSelect;  /* A SELECT statement used in place of a table name */
    u8 isPopulated;   /* Temporary table associated with SELECT is populated */
    u8 jointype;      /* Type of join between this able and the previous */
    int iCursor;      /* The VDBE cursor number used to access this table */
    Expr *pOn;        /* The ON clause of a join */
    IdList *pUsing;   /* The USING clause of a join */
    Bitmask colUsed;  /* Bit N (1<<N) set if column N or pTab is used */
  } a[1];             /* One entry for each identifier on the list */
};

/*
** Permitted values of the SrcList.a.jointype field
*/
#define JT_INNER     0x0001    /* Any kind of inner or cross join */
#define JT_CROSS     0x0002    /* Explicit use of the CROSS keyword */
#define JT_NATURAL   0x0004    /* True for a "natural" join */
#define JT_LEFT      0x0008    /* Left outer join */
#define JT_RIGHT     0x0010    /* Right outer join */
#define JT_OUTER     0x0020    /* The "OUTER" keyword is present */
#define JT_ERROR     0x0040    /* unknown or unsupported join type */

/*
** For each nested loop in a WHERE clause implementation, the WhereInfo
** structure contains a single instance of this structure.  This structure
** is intended to be private the the where.c module and should not be
** access or modified by other modules.
**
** The pIdxInfo and pBestIdx fields are used to help pick the best
** index on a virtual table.  The pIdxInfo pointer contains indexing
** information for the i-th table in the FROM clause before reordering.
** All the pIdxInfo pointers are freed by whereInfoFree() in where.c.
** The pBestIdx pointer is a copy of pIdxInfo for the i-th table after
** FROM clause ordering.  This is a little confusing so I will repeat
** it in different words.  WhereInfo.a[i].pIdxInfo is index information 
** for WhereInfo.pTabList.a[i].  WhereInfo.a[i].pBestInfo is the
** index information for the i-th loop of the join.  pBestInfo is always
** either NULL or a copy of some pIdxInfo.  So for cleanup it is 
** sufficient to free all of the pIdxInfo pointers.
** 
*/
struct WhereLevel {
  int iFrom;            /* Which entry in the FROM clause */
  int flags;            /* Flags associated with this level */
  int iMem;             /* First memory cell used by this level */
  int iLeftJoin;        /* Memory cell used to implement LEFT OUTER JOIN */
  Index *pIdx;          /* Index used.  NULL if no index */
  int iTabCur;          /* The VDBE cursor used to access the table */
  int iIdxCur;          /* The VDBE cursor used to acesss pIdx */
  int brk;              /* Jump here to break out of the loop */
  int nxt;              /* Jump here to start the next IN combination */
  int cont;             /* Jump here to continue with the next loop cycle */
  int top;              /* First instruction of interior of the loop */
  int op, p1, p2;       /* Opcode used to terminate the loop */
  int nEq;              /* Number of == or IN constraints on this loop */
  int nIn;              /* Number of IN operators constraining this loop */
  struct InLoop {
    int iCur;              /* The VDBE cursor used by this IN operator */
    int topAddr;           /* Top of the IN loop */
  } *aInLoop;           /* Information about each nested IN operator */
  sqlite3_index_info *pBestIdx;  /* Index information for this level */

  /* The following field is really not part of the current level.  But
  ** we need a place to cache index information for each table in the
  ** FROM clause and the WhereLevel structure is a convenient place.
  */
  sqlite3_index_info *pIdxInfo;  /* Index info for n-th source table */
};

#define ORDERBY_NORMAL 0
#define ORDERBY_MIN    1
#define ORDERBY_MAX    2

/*
** The WHERE clause processing routine has two halves.  The
** first part does the start of the WHERE loop and the second
** half does the tail of the WHERE loop.  An instance of
** this structure is returned by the first half and passed
** into the second half to give some continuity.
*/
struct WhereInfo {
  Parse *pParse;
  SrcList *pTabList;   /* List of tables in the join */
  int iTop;            /* The very beginning of the WHERE loop */
  int iContinue;       /* Jump here to continue with next record */
  int iBreak;          /* Jump here to break out of the loop */
  int nLevel;          /* Number of nested loop */
  sqlite3_index_info **apInfo;  /* Array of pointers to index info structures */
  WhereLevel a[1];     /* Information about each nest loop in the WHERE */
};

/*
** A NameContext defines a context in which to resolve table and column
** names.  The context consists of a list of tables (the pSrcList) field and
** a list of named expression (pEList).  The named expression list may
** be NULL.  The pSrc corresponds to the FROM clause of a SELECT or
** to the table being operated on by INSERT, UPDATE, or DELETE.  The
** pEList corresponds to the result set of a SELECT and is NULL for
** other statements.
**
** NameContexts can be nested.  When resolving names, the inner-most 
** context is searched first.  If no match is found, the next outer
** context is checked.  If there is still no match, the next context
** is checked.  This process continues until either a match is found
** or all contexts are check.  When a match is found, the nRef member of
** the context containing the match is incremented. 
**
** Each subquery gets a new NameContext.  The pNext field points to the
** NameContext in the parent query.  Thus the process of scanning the
** NameContext list corresponds to searching through successively outer
** subqueries looking for a match.
*/
struct NameContext {
  Parse *pParse;       /* The parser */
  SrcList *pSrcList;   /* One or more tables used to resolve names */
  ExprList *pEList;    /* Optional list of named expressions */
  int nRef;            /* Number of names resolved by this context */
  int nErr;            /* Number of errors encountered while resolving names */
  u8 allowAgg;         /* Aggregate functions allowed here */
  u8 hasAgg;           /* True if aggregates are seen */
  u8 isCheck;          /* True if resolving names in a CHECK constraint */
  int nDepth;          /* Depth of subquery recursion. 1 for no recursion */
  AggInfo *pAggInfo;   /* Information about aggregates at this level */
  NameContext *pNext;  /* Next outer name context.  NULL for outermost */
};

/*
** An instance of the following structure contains all information
** needed to generate code for a single SELECT statement.
**
** nLimit is set to -1 if there is no LIMIT clause.  nOffset is set to 0.
** If there is a LIMIT clause, the parser sets nLimit to the value of the
** limit and nOffset to the value of the offset (or 0 if there is not
** offset).  But later on, nLimit and nOffset become the memory locations
** in the VDBE that record the limit and offset counters.
**
** addrOpenEphm[] entries contain the address of OP_OpenEphemeral opcodes.
** These addresses must be stored so that we can go back and fill in
** the P4_KEYINFO and P2 parameters later.  Neither the KeyInfo nor
** the number of columns in P2 can be computed at the same time
** as the OP_OpenEphm instruction is coded because not
** enough information about the compound query is known at that point.
** The KeyInfo for addrOpenTran[0] and [1] contains collating sequences
** for the result set.  The KeyInfo for addrOpenTran[2] contains collating
** sequences for the ORDER BY clause.
*/
struct Select {
  ExprList *pEList;      /* The fields of the result */
  u8 op;                 /* One of: TK_UNION TK_ALL TK_INTERSECT TK_EXCEPT */
  u8 isDistinct;         /* True if the DISTINCT keyword is present */
  u8 isResolved;         /* True once sqlite3SelectResolve() has run. */
  u8 isAgg;              /* True if this is an aggregate query */
  u8 usesEphm;           /* True if uses an OpenEphemeral opcode */
  u8 disallowOrderBy;    /* Do not allow an ORDER BY to be attached if TRUE */
  char affinity;         /* MakeRecord with this affinity for SRT_Set */
  SrcList *pSrc;         /* The FROM clause */
  Expr *pWhere;          /* The WHERE clause */
  ExprList *pGroupBy;    /* The GROUP BY clause */
  Expr *pHaving;         /* The HAVING clause */
  ExprList *pOrderBy;    /* The ORDER BY clause */
  Select *pPrior;        /* Prior select in a compound select statement */
  Select *pNext;         /* Next select to the left in a compound */
  Select *pRightmost;    /* Right-most select in a compound select statement */
  Expr *pLimit;          /* LIMIT expression. NULL means not used. */
  Expr *pOffset;         /* OFFSET expression. NULL means not used. */
  int iLimit, iOffset;   /* Memory registers holding LIMIT & OFFSET counters */
  int addrOpenEphm[3];   /* OP_OpenEphem opcodes related to this select */
};

/*
** The results of a select can be distributed in several ways.
*/
#define SRT_Union        1  /* Store result as keys in an index */
#define SRT_Except       2  /* Remove result from a UNION index */
#define SRT_Exists       3  /* Store 1 if the result is not empty */
#define SRT_Discard      4  /* Do not save the results anywhere */

/* The ORDER BY clause is ignored for all of the above */
#define IgnorableOrderby(X) ((X->eDest)<=SRT_Discard)

#define SRT_Callback     5  /* Invoke a callback with each row of result */
#define SRT_Mem          6  /* Store result in a memory cell */
#define SRT_Set          7  /* Store non-null results as keys in an index */
#define SRT_Table        8  /* Store result as data with an automatic rowid */
#define SRT_EphemTab     9  /* Create transient tab and store like SRT_Table */
#define SRT_Subroutine  10  /* Call a subroutine to handle results */

/*
** A structure used to customize the behaviour of sqlite3Select(). See
** comments above sqlite3Select() for details.
*/
typedef struct SelectDest SelectDest;
struct SelectDest {
  u8 eDest;         /* How to dispose of the results */
  u8 affinity;      /* Affinity used when eDest==SRT_Set */
  int iParm;        /* A parameter used by the eDest disposal method */
  int iMem;         /* Base register where results are written */
};

/*
** An SQL parser context.  A copy of this structure is passed through
** the parser and down into all the parser action routine in order to
** carry around information that is global to the entire parse.
**
** The structure is divided into two parts.  When the parser and code
** generate call themselves recursively, the first part of the structure
** is constant but the second part is reset at the beginning and end of
** each recursion.
**
** The nTableLock and aTableLock variables are only used if the shared-cache 
** feature is enabled (if sqlite3Tsd()->useSharedData is true). They are
** used to store the set of table-locks required by the statement being
** compiled. Function sqlite3TableLock() is used to add entries to the
** list.
*/
struct Parse {
  sqlite3 *db;         /* The main database structure */
  int rc;              /* Return code from execution */
  char *zErrMsg;       /* An error message */
  Vdbe *pVdbe;         /* An engine for executing database bytecode */
  u8 colNamesSet;      /* TRUE after OP_ColumnName has been issued to pVdbe */
  u8 nameClash;        /* A permanent table name clashes with temp table name */
  u8 checkSchema;      /* Causes schema cookie check after an error */
  u8 nested;           /* Number of nested calls to the parser/code generator */
  u8 parseError;       /* True after a parsing error.  Ticket #1794 */
  u8 nTempReg;         /* Number of temporary registers in aTempReg[] */
  u8 nTempInUse;       /* Number of aTempReg[] currently checked out */
  int aTempReg[8];     /* Holding area for temporary registers */
  int nRangeReg;       /* Size of the temporary register block */
  int iRangeReg;       /* First register in temporary register block */
  int nErr;            /* Number of errors seen */
  int nTab;            /* Number of previously allocated VDBE cursors */
  int nMem;            /* Number of memory cells used so far */
  int nSet;            /* Number of sets used so far */
  int ckBase;          /* Base register of data during check constraints */
  u32 writeMask;       /* Start a write transaction on these databases */
  u32 cookieMask;      /* Bitmask of schema verified databases */
  int cookieGoto;      /* Address of OP_Goto to cookie verifier subroutine */
  int cookieValue[SQLITE_MAX_ATTACHED+2];  /* Values of cookies to verify */
#ifndef SQLITE_OMIT_SHARED_CACHE
  int nTableLock;        /* Number of locks in aTableLock */
  TableLock *aTableLock; /* Required table locks for shared-cache mode */
#endif

  /* Above is constant between recursions.  Below is reset before and after
  ** each recursion */

  int regRowid;        /* Register holding rowid of CREATE TABLE entry */
  int regRoot;         /* Register holding root page number for new objects */
  int nVar;            /* Number of '?' variables seen in the SQL so far */
  int nVarExpr;        /* Number of used slots in apVarExpr[] */
  int nVarExprAlloc;   /* Number of allocated slots in apVarExpr[] */
  Expr **apVarExpr;    /* Pointers to :aaa and $aaaa wildcard expressions */
  u8 explain;          /* True if the EXPLAIN flag is found on the query */
  Token sErrToken;     /* The token at which the error occurred */
  Token sNameToken;    /* Token with unqualified schema object name */
  Token sLastToken;    /* The last token parsed */
  const char *zSql;    /* All SQL text */
  const char *zTail;   /* All SQL text past the last semicolon parsed */
  Table *pNewTable;    /* A table being constructed by CREATE TABLE */
  Trigger *pNewTrigger;     /* Trigger under construct by a CREATE TRIGGER */
  TriggerStack *trigStack;  /* Trigger actions being coded */
  const char *zAuthContext; /* The 6th parameter to db->xAuth callbacks */
#ifndef SQLITE_OMIT_VIRTUALTABLE
  Token sArg;                /* Complete text of a module argument */
  u8 declareVtab;            /* True if inside sqlite3_declare_vtab() */
  Table *pVirtualLock;       /* Require virtual table lock on this table */
#endif
#if defined(SQLITE_TEST) || SQLITE_MAX_EXPR_DEPTH>0
  int nHeight;            /* Expression tree height of current sub-select */
#endif
};

#ifdef SQLITE_OMIT_VIRTUALTABLE
  #define IN_DECLARE_VTAB 0
#else
  #define IN_DECLARE_VTAB (pParse->declareVtab)
#endif

/*
** An instance of the following structure can be declared on a stack and used
** to save the Parse.zAuthContext value so that it can be restored later.
*/
struct AuthContext {
  const char *zAuthContext;   /* Put saved Parse.zAuthContext here */
  Parse *pParse;              /* The Parse structure */
};

/*
** Bitfield flags for P2 value in OP_Insert and OP_Delete
*/
#define OPFLAG_NCHANGE   1    /* Set to update db->nChange */
#define OPFLAG_LASTROWID 2    /* Set to update db->lastRowid */
#define OPFLAG_ISUPDATE  4    /* This OP_Insert is an sql UPDATE */
#define OPFLAG_APPEND    8    /* This is likely to be an append */

/*
 * Each trigger present in the database schema is stored as an instance of
 * struct Trigger. 
 *
 * Pointers to instances of struct Trigger are stored in two ways.
 * 1. In the "trigHash" hash table (part of the sqlite3* that represents the 
 *    database). This allows Trigger structures to be retrieved by name.
 * 2. All triggers associated with a single table form a linked list, using the
 *    pNext member of struct Trigger. A pointer to the first element of the
 *    linked list is stored as the "pTrigger" member of the associated
 *    struct Table.
 *
 * The "step_list" member points to the first element of a linked list
 * containing the SQL statements specified as the trigger program.
 */
struct Trigger {
  char *name;             /* The name of the trigger                        */
  char *table;            /* The table or view to which the trigger applies */
  u8 op;                  /* One of TK_DELETE, TK_UPDATE, TK_INSERT         */
  u8 tr_tm;               /* One of TRIGGER_BEFORE, TRIGGER_AFTER */
  Expr *pWhen;            /* The WHEN clause of the expresion (may be NULL) */
  IdList *pColumns;       /* If this is an UPDATE OF <column-list> trigger,
                             the <column-list> is stored here */
  Token nameToken;        /* Token containing zName. Use during parsing only */
  Schema *pSchema;        /* Schema containing the trigger */
  Schema *pTabSchema;     /* Schema containing the table */
  TriggerStep *step_list; /* Link list of trigger program steps             */
  Trigger *pNext;         /* Next trigger associated with the table */
};

/*
** A trigger is either a BEFORE or an AFTER trigger.  The following constants
** determine which. 
**
** If there are multiple triggers, you might of some BEFORE and some AFTER.
** In that cases, the constants below can be ORed together.
*/
#define TRIGGER_BEFORE  1
#define TRIGGER_AFTER   2

/*
 * An instance of struct TriggerStep is used to store a single SQL statement
 * that is a part of a trigger-program. 
 *
 * Instances of struct TriggerStep are stored in a singly linked list (linked
 * using the "pNext" member) referenced by the "step_list" member of the 
 * associated struct Trigger instance. The first element of the linked list is
 * the first step of the trigger-program.
 * 
 * The "op" member indicates whether this is a "DELETE", "INSERT", "UPDATE" or
 * "SELECT" statement. The meanings of the other members is determined by the 
 * value of "op" as follows:
 *
 * (op == TK_INSERT)
 * orconf    -> stores the ON CONFLICT algorithm
 * pSelect   -> If this is an INSERT INTO ... SELECT ... statement, then
 *              this stores a pointer to the SELECT statement. Otherwise NULL.
 * target    -> A token holding the name of the table to insert into.
 * pExprList -> If this is an INSERT INTO ... VALUES ... statement, then
 *              this stores values to be inserted. Otherwise NULL.
 * pIdList   -> If this is an INSERT INTO ... (<column-names>) VALUES ... 
 *              statement, then this stores the column-names to be
 *              inserted into.
 *
 * (op == TK_DELETE)
 * target    -> A token holding the name of the table to delete from.
 * pWhere    -> The WHERE clause of the DELETE statement if one is specified.
 *              Otherwise NULL.
 * 
 * (op == TK_UPDATE)
 * target    -> A token holding the name of the table to update rows of.
 * pWhere    -> The WHERE clause of the UPDATE statement if one is specified.
 *              Otherwise NULL.
 * pExprList -> A list of the columns to update and the expressions to update
 *              them to. See sqlite3Update() documentation of "pChanges"
 *              argument.
 * 
 */
struct TriggerStep {
  int op;              /* One of TK_DELETE, TK_UPDATE, TK_INSERT, TK_SELECT */
  int orconf;          /* OE_Rollback etc. */
  Trigger *pTrig;      /* The trigger that this step is a part of */

  Select *pSelect;     /* Valid for SELECT and sometimes 
                          INSERT steps (when pExprList == 0) */
  Token target;        /* Valid for DELETE, UPDATE, INSERT steps */
  Expr *pWhere;        /* Valid for DELETE, UPDATE steps */
  ExprList *pExprList; /* Valid for UPDATE statements and sometimes 
                           INSERT steps (when pSelect == 0)         */
  IdList *pIdList;     /* Valid for INSERT statements only */
  TriggerStep *pNext;  /* Next in the link-list */
  TriggerStep *pLast;  /* Last element in link-list. Valid for 1st elem only */
};

/*
 * An instance of struct TriggerStack stores information required during code
 * generation of a single trigger program. While the trigger program is being
 * coded, its associated TriggerStack instance is pointed to by the
 * "pTriggerStack" member of the Parse structure.
 *
 * The pTab member points to the table that triggers are being coded on. The 
 * newIdx member contains the index of the vdbe cursor that points at the temp
 * table that stores the new.* references. If new.* references are not valid
 * for the trigger being coded (for example an ON DELETE trigger), then newIdx
 * is set to -1. The oldIdx member is analogous to newIdx, for old.* references.
 *
 * The ON CONFLICT policy to be used for the trigger program steps is stored 
 * as the orconf member. If this is OE_Default, then the ON CONFLICT clause 
 * specified for individual triggers steps is used.
 *
 * struct TriggerStack has a "pNext" member, to allow linked lists to be
 * constructed. When coding nested triggers (triggers fired by other triggers)
 * each nested trigger stores its parent trigger's TriggerStack as the "pNext" 
 * pointer. Once the nested trigger has been coded, the pNext value is restored
 * to the pTriggerStack member of the Parse stucture and coding of the parent
 * trigger continues.
 *
 * Before a nested trigger is coded, the linked list pointed to by the 
 * pTriggerStack is scanned to ensure that the trigger is not about to be coded
 * recursively. If this condition is detected, the nested trigger is not coded.
 */
struct TriggerStack {
  Table *pTab;         /* Table that triggers are currently being coded on */
  int newIdx;          /* Index of vdbe cursor to "new" temp table */
  int oldIdx;          /* Index of vdbe cursor to "old" temp table */
  u32 newColMask;
  u32 oldColMask;
  int orconf;          /* Current orconf policy */
  int ignoreJump;      /* where to jump to for a RAISE(IGNORE) */
  Trigger *pTrigger;   /* The trigger currently being coded */
  TriggerStack *pNext; /* Next trigger down on the trigger stack */
};

/*
** The following structure contains information used by the sqliteFix...
** routines as they walk the parse tree to make database references
** explicit.  
*/
typedef struct DbFixer DbFixer;
struct DbFixer {
  Parse *pParse;      /* The parsing context.  Error messages written here */
  const char *zDb;    /* Make sure all objects are contained in this database */
  const char *zType;  /* Type of the container - used for error messages */
  const Token *pName; /* Name of the container - used for error messages */
};

/*
** An objected used to accumulate the text of a string where we
** do not necessarily know how big the string will be in the end.
*/
struct StrAccum {
  char *zBase;     /* A base allocation.  Not from malloc. */
  char *zText;     /* The string collected so far */
  int  nChar;      /* Length of the string so far */
  int  nAlloc;     /* Amount of space allocated in zText */
  u8   mallocFailed;   /* Becomes true if any memory allocation fails */
  u8   useMalloc;      /* True if zText is enlargable using realloc */
  u8   tooBig;         /* Becomes true if string size exceeds limits */
};

/*
** A pointer to this structure is used to communicate information
** from sqlite3Init and OP_ParseSchema into the sqlite3InitCallback.
*/
typedef struct {
  sqlite3 *db;        /* The database being initialized */
  int iDb;            /* 0 for main database.  1 for TEMP, 2.. for ATTACHed */
  char **pzErrMsg;    /* Error message stored here */
  int rc;             /* Result code stored here */
} InitData;

/*
** Assuming zIn points to the first byte of a UTF-8 character,
** advance zIn to point to the first byte of the next UTF-8 character.
*/
#define SQLITE_SKIP_UTF8(zIn) {                        \
  if( (*(zIn++))>=0xc0 ){                              \
    while( (*zIn & 0xc0)==0x80 ){ zIn++; }             \
  }                                                    \
}

/*
** The SQLITE_CORRUPT_BKPT macro can be either a constant (for production
** builds) or a function call (for debugging).  If it is a function call,
** it allows the operator to set a breakpoint at the spot where database
** corruption is first detected.
*/
#ifdef SQLITE_DEBUG
  int sqlite3Corrupt(void);
# define SQLITE_CORRUPT_BKPT sqlite3Corrupt()
# define DEBUGONLY(X)        X
#else
# define SQLITE_CORRUPT_BKPT SQLITE_CORRUPT
# define DEBUGONLY(X)
#endif

/*
** Internal function prototypes
*/
int sqlite3StrICmp(const char *, const char *);
int sqlite3StrNICmp(const char *, const char *, int);
int sqlite3IsNumber(const char*, int*, u8);

void *sqlite3MallocZero(unsigned);
void *sqlite3DbMallocZero(sqlite3*, unsigned);
void *sqlite3DbMallocRaw(sqlite3*, unsigned);
char *sqlite3StrDup(const char*);
char *sqlite3StrNDup(const char*, int);
char *sqlite3DbStrDup(sqlite3*,const char*);
char *sqlite3DbStrNDup(sqlite3*,const char*, int);
void *sqlite3DbReallocOrFree(sqlite3 *, void *, int);
void *sqlite3DbRealloc(sqlite3 *, void *, int);

char *sqlite3MPrintf(sqlite3*,const char*, ...);
char *sqlite3VMPrintf(sqlite3*,const char*, va_list);
#if defined(SQLITE_TEST) || defined(SQLITE_DEBUG)
  void sqlite3DebugPrintf(const char*, ...);
#endif
#if defined(SQLITE_TEST)
  void *sqlite3TextToPtr(const char*);
#endif
void sqlite3SetString(char **, ...);
void sqlite3ErrorMsg(Parse*, const char*, ...);
void sqlite3ErrorClear(Parse*);
void sqlite3Dequote(char*);
void sqlite3DequoteExpr(sqlite3*, Expr*);
int sqlite3KeywordCode(const unsigned char*, int);
int sqlite3RunParser(Parse*, const char*, char **);
void sqlite3FinishCoding(Parse*);
int sqlite3GetTempReg(Parse*);
void sqlite3ReleaseTempReg(Parse*,int);
int sqlite3GetTempRange(Parse*,int);
void sqlite3ReleaseTempRange(Parse*,int,int);
Expr *sqlite3Expr(sqlite3*, int, Expr*, Expr*, const Token*);
Expr *sqlite3PExpr(Parse*, int, Expr*, Expr*, const Token*);
Expr *sqlite3RegisterExpr(Parse*,Token*);
Expr *sqlite3ExprAnd(sqlite3*,Expr*, Expr*);
void sqlite3ExprSpan(Expr*,Token*,Token*);
Expr *sqlite3ExprFunction(Parse*,ExprList*, Token*);
void sqlite3ExprAssignVarNumber(Parse*, Expr*);
void sqlite3ExprDelete(Expr*);
ExprList *sqlite3ExprListAppend(Parse*,ExprList*,Expr*,Token*);
void sqlite3ExprListDelete(ExprList*);
int sqlite3Init(sqlite3*, char**);
int sqlite3InitCallback(void*, int, char**, char**);
void sqlite3Pragma(Parse*,Token*,Token*,Token*,int);
void sqlite3ResetInternalSchema(sqlite3*, int);
void sqlite3BeginParse(Parse*,int);
void sqlite3CommitInternalChanges(sqlite3*);
Table *sqlite3ResultSetOfSelect(Parse*,char*,Select*);
void sqlite3OpenMasterTable(Parse *, int);
void sqlite3StartTable(Parse*,Token*,Token*,int,int,int,int);
void sqlite3AddColumn(Parse*,Token*);
void sqlite3AddNotNull(Parse*, int);
void sqlite3AddPrimaryKey(Parse*, ExprList*, int, int, int);
void sqlite3AddCheckConstraint(Parse*, Expr*);
void sqlite3AddColumnType(Parse*,Token*);
void sqlite3AddDefaultValue(Parse*,Expr*);
void sqlite3AddCollateType(Parse*, Token*);
void sqlite3EndTable(Parse*,Token*,Token*,Select*);

void sqlite3CreateView(Parse*,Token*,Token*,Token*,Select*,int,int);

#if !defined(SQLITE_OMIT_VIEW) || !defined(SQLITE_OMIT_VIRTUALTABLE)
  int sqlite3ViewGetColumnNames(Parse*,Table*);
#else
# define sqlite3ViewGetColumnNames(A,B) 0
#endif

void sqlite3DropTable(Parse*, SrcList*, int, int);
void sqlite3DeleteTable(Table*);
void sqlite3Insert(Parse*, SrcList*, ExprList*, Select*, IdList*, int);
void *sqlite3ArrayAllocate(sqlite3*,void*,int,int,int*,int*,int*);
IdList *sqlite3IdListAppend(sqlite3*, IdList*, Token*);
int sqlite3IdListIndex(IdList*,const char*);
SrcList *sqlite3SrcListAppend(sqlite3*, SrcList*, Token*, Token*);
SrcList *sqlite3SrcListAppendFromTerm(Parse*, SrcList*, Token*, Token*, Token*,
                                      Select*, Expr*, IdList*);
void sqlite3SrcListShiftJoinType(SrcList*);
void sqlite3SrcListAssignCursors(Parse*, SrcList*);
void sqlite3IdListDelete(IdList*);
void sqlite3SrcListDelete(SrcList*);
void sqlite3CreateIndex(Parse*,Token*,Token*,SrcList*,ExprList*,int,Token*,
                        Token*, int, int);
void sqlite3DropIndex(Parse*, SrcList*, int);
int sqlite3Select(Parse*, Select*, SelectDest*, Select*, int, int*, char *aff);
Select *sqlite3SelectNew(Parse*,ExprList*,SrcList*,Expr*,ExprList*,
                         Expr*,ExprList*,int,Expr*,Expr*);
void sqlite3SelectDelete(Select*);
void sqlite3SelectMask(Parse *, Select *, u32);
Table *sqlite3SrcListLookup(Parse*, SrcList*);
int sqlite3IsReadOnly(Parse*, Table*, int);
void sqlite3OpenTable(Parse*, int iCur, int iDb, Table*, int);
void sqlite3DeleteFrom(Parse*, SrcList*, Expr*);
void sqlite3Update(Parse*, SrcList*, ExprList*, Expr*, int);
WhereInfo *sqlite3WhereBegin(Parse*, SrcList*, Expr*, ExprList**, u8);
void sqlite3WhereEnd(WhereInfo*);
void sqlite3ExprCodeGetColumn(Vdbe*, Table*, int, int, int);
int sqlite3ExprCode(Parse*, Expr*, int);
int sqlite3ExprCodeTemp(Parse*, Expr*, int*);
int sqlite3ExprCodeAndCache(Parse*, Expr*, int);
int sqlite3ExprCodeExprList(Parse*, ExprList*, int);
void sqlite3ExprIfTrue(Parse*, Expr*, int, int);
void sqlite3ExprIfFalse(Parse*, Expr*, int, int);
Table *sqlite3FindTable(sqlite3*,const char*, const char*);
Table *sqlite3LocateTable(Parse*,int isView,const char*, const char*);
Index *sqlite3FindIndex(sqlite3*,const char*, const char*);
void sqlite3UnlinkAndDeleteTable(sqlite3*,int,const char*);
void sqlite3UnlinkAndDeleteIndex(sqlite3*,int,const char*);
void sqlite3Vacuum(Parse*);
int sqlite3RunVacuum(char**, sqlite3*);
char *sqlite3NameFromToken(sqlite3*, Token*);
int sqlite3ExprCompare(Expr*, Expr*);
int sqlite3ExprResolveNames(NameContext *, Expr *);
void sqlite3ExprAnalyzeAggregates(NameContext*, Expr*);
void sqlite3ExprAnalyzeAggList(NameContext*,ExprList*);
Vdbe *sqlite3GetVdbe(Parse*);
Expr *sqlite3CreateIdExpr(Parse *, const char*);
void sqlite3Randomness(int, void*);
void sqlite3RollbackAll(sqlite3*);
void sqlite3CodeVerifySchema(Parse*, int);
void sqlite3BeginTransaction(Parse*, int);
void sqlite3CommitTransaction(Parse*);
void sqlite3RollbackTransaction(Parse*);
int sqlite3ExprIsConstant(Expr*);
int sqlite3ExprIsConstantNotJoin(Expr*);
int sqlite3ExprIsConstantOrFunction(Expr*);
int sqlite3ExprIsInteger(Expr*, int*);
int sqlite3IsRowid(const char*);
void sqlite3GenerateRowDelete(Parse*, Table*, int, int, int);
void sqlite3GenerateRowIndexDelete(Parse*, Table*, int, int*);
int sqlite3GenerateIndexKey(Parse*, Index*, int, int);
void sqlite3GenerateConstraintChecks(Parse*,Table*,int,int,
                                     int*,int,int,int,int);
void sqlite3CompleteInsertion(Parse*, Table*, int, int, int*,int,int,int,int);
int sqlite3OpenTableAndIndices(Parse*, Table*, int, int);
void sqlite3BeginWriteOperation(Parse*, int, int);
Expr *sqlite3ExprDup(sqlite3*,Expr*);
void sqlite3TokenCopy(sqlite3*,Token*, Token*);
ExprList *sqlite3ExprListDup(sqlite3*,ExprList*);
SrcList *sqlite3SrcListDup(sqlite3*,SrcList*);
IdList *sqlite3IdListDup(sqlite3*,IdList*);
Select *sqlite3SelectDup(sqlite3*,Select*);
FuncDef *sqlite3FindFunction(sqlite3*,const char*,int,int,u8,int);
void sqlite3RegisterBuiltinFunctions(sqlite3*);
void sqlite3RegisterDateTimeFunctions(sqlite3*);
#ifdef SQLITE_DEBUG
  int sqlite3SafetyOn(sqlite3*);
  int sqlite3SafetyOff(sqlite3*);
#else
# define sqlite3SafetyOn(A) 0
# define sqlite3SafetyOff(A) 0
#endif
int sqlite3SafetyCheckOk(sqlite3*);
int sqlite3SafetyCheckSickOrOk(sqlite3*);
void sqlite3ChangeCookie(Parse*, int);

#ifndef SQLITE_OMIT_TRIGGER
  void sqlite3BeginTrigger(Parse*, Token*,Token*,int,int,IdList*,SrcList*,
                           Expr*,int, int);
  void sqlite3FinishTrigger(Parse*, TriggerStep*, Token*);
  void sqlite3DropTrigger(Parse*, SrcList*, int);
  void sqlite3DropTriggerPtr(Parse*, Trigger*);
  int sqlite3TriggersExist(Parse*, Table*, int, ExprList*);
  int sqlite3CodeRowTrigger(Parse*, int, ExprList*, int, Table *, int, int, 
                           int, int, u32*, u32*);
  void sqliteViewTriggers(Parse*, Table*, Expr*, int, ExprList*);
  void sqlite3DeleteTriggerStep(TriggerStep*);
  TriggerStep *sqlite3TriggerSelectStep(sqlite3*,Select*);
  TriggerStep *sqlite3TriggerInsertStep(sqlite3*,Token*, IdList*,
                                        ExprList*,Select*,int);
  TriggerStep *sqlite3TriggerUpdateStep(sqlite3*,Token*,ExprList*, Expr*, int);
  TriggerStep *sqlite3TriggerDeleteStep(sqlite3*,Token*, Expr*);
  void sqlite3DeleteTrigger(Trigger*);
  void sqlite3UnlinkAndDeleteTrigger(sqlite3*,int,const char*);
#else
# define sqlite3TriggersExist(A,B,C,D,E,F) 0
# define sqlite3DeleteTrigger(A)
# define sqlite3DropTriggerPtr(A,B)
# define sqlite3UnlinkAndDeleteTrigger(A,B,C)
# define sqlite3CodeRowTrigger(A,B,C,D,E,F,G,H,I,J,K) 0
#endif

int sqlite3JoinType(Parse*, Token*, Token*, Token*);
void sqlite3CreateForeignKey(Parse*, ExprList*, Token*, ExprList*, int);
void sqlite3DeferForeignKey(Parse*, int);
#ifndef SQLITE_OMIT_AUTHORIZATION
  void sqlite3AuthRead(Parse*,Expr*,Schema*,SrcList*);
  int sqlite3AuthCheck(Parse*,int, const char*, const char*, const char*);
  void sqlite3AuthContextPush(Parse*, AuthContext*, const char*);
  void sqlite3AuthContextPop(AuthContext*);
#else
# define sqlite3AuthRead(a,b,c,d)
# define sqlite3AuthCheck(a,b,c,d,e)    SQLITE_OK
# define sqlite3AuthContextPush(a,b,c)
# define sqlite3AuthContextPop(a)  ((void)(a))
#endif
void sqlite3Attach(Parse*, Expr*, Expr*, Expr*);
void sqlite3Detach(Parse*, Expr*);
int sqlite3BtreeFactory(const sqlite3 *db, const char *zFilename,
                       int omitJournal, int nCache, int flags, Btree **ppBtree);
int sqlite3FixInit(DbFixer*, Parse*, int, const char*, const Token*);
int sqlite3FixSrcList(DbFixer*, SrcList*);
int sqlite3FixSelect(DbFixer*, Select*);
int sqlite3FixExpr(DbFixer*, Expr*);
int sqlite3FixExprList(DbFixer*, ExprList*);
int sqlite3FixTriggerStep(DbFixer*, TriggerStep*);
int sqlite3AtoF(const char *z, double*);
char *sqlite3_snprintf(int,char*,const char*,...);
int sqlite3GetInt32(const char *, int*);
int sqlite3FitsIn64Bits(const char *, int);
int sqlite3Utf16ByteLen(const void *pData, int nChar);
int sqlite3Utf8CharLen(const char *pData, int nByte);
int sqlite3Utf8Read(const u8*, const u8*, const u8**);
int sqlite3PutVarint(unsigned char *, u64);
int sqlite3GetVarint(const unsigned char *, u64 *);
int sqlite3GetVarint32(const unsigned char *, u32 *);
int sqlite3VarintLen(u64 v);
void sqlite3IndexAffinityStr(Vdbe *, Index *);
void sqlite3TableAffinityStr(Vdbe *, Table *);
char sqlite3CompareAffinity(Expr *pExpr, char aff2);
int sqlite3IndexAffinityOk(Expr *pExpr, char idx_affinity);
char sqlite3ExprAffinity(Expr *pExpr);
int sqlite3Atoi64(const char*, i64*);
void sqlite3Error(sqlite3*, int, const char*,...);
void *sqlite3HexToBlob(sqlite3*, const char *z, int n);
int sqlite3TwoPartName(Parse *, Token *, Token *, Token **);
const char *sqlite3ErrStr(int);
int sqlite3ReadSchema(Parse *pParse);
CollSeq *sqlite3FindCollSeq(sqlite3*,u8 enc, const char *,int,int);
CollSeq *sqlite3LocateCollSeq(Parse *pParse, const char *zName, int nName);
CollSeq *sqlite3ExprCollSeq(Parse *pParse, Expr *pExpr);
Expr *sqlite3ExprSetColl(Parse *pParse, Expr *, Token *);
int sqlite3CheckCollSeq(Parse *, CollSeq *);
int sqlite3CheckObjectName(Parse *, const char *);
void sqlite3VdbeSetChanges(sqlite3 *, int);

const void *sqlite3ValueText(sqlite3_value*, u8);
int sqlite3ValueBytes(sqlite3_value*, u8);
void sqlite3ValueSetStr(sqlite3_value*, int, const void *,u8, 
                        void(*)(void*));
void sqlite3ValueFree(sqlite3_value*);
sqlite3_value *sqlite3ValueNew(sqlite3 *);
char *sqlite3Utf16to8(sqlite3 *, const void*, int);
int sqlite3ValueFromExpr(sqlite3 *, Expr *, u8, u8, sqlite3_value **);
void sqlite3ValueApplyAffinity(sqlite3_value *, u8, u8);
#ifndef SQLITE_AMALGAMATION
extern const unsigned char sqlite3UpperToLower[];
#endif
void sqlite3RootPageMoved(Db*, int, int);
void sqlite3Reindex(Parse*, Token*, Token*);
void sqlite3AlterFunctions(sqlite3*);
void sqlite3AlterRenameTable(Parse*, SrcList*, Token*);
int sqlite3GetToken(const unsigned char *, int *);
void sqlite3NestedParse(Parse*, const char*, ...);
void sqlite3ExpirePreparedStatements(sqlite3*);
void sqlite3CodeSubselect(Parse *, Expr *);
int sqlite3SelectResolve(Parse *, Select *, NameContext *);
void sqlite3ColumnDefault(Vdbe *, Table *, int);
void sqlite3AlterFinishAddColumn(Parse *, Token *);
void sqlite3AlterBeginAddColumn(Parse *, SrcList *);
CollSeq *sqlite3GetCollSeq(sqlite3*, CollSeq *, const char *, int);
char sqlite3AffinityType(const Token*);
void sqlite3Analyze(Parse*, Token*, Token*);
int sqlite3InvokeBusyHandler(BusyHandler*);
int sqlite3FindDb(sqlite3*, Token*);
int sqlite3AnalysisLoad(sqlite3*,int iDB);
void sqlite3DefaultRowEst(Index*);
void sqlite3RegisterLikeFunctions(sqlite3*, int);
int sqlite3IsLikeFunction(sqlite3*,Expr*,int*,char*);
void sqlite3AttachFunctions(sqlite3 *);
void sqlite3MinimumFileFormat(Parse*, int, int);
void sqlite3SchemaFree(void *);
Schema *sqlite3SchemaGet(sqlite3 *, Btree *);
int sqlite3SchemaToIndex(sqlite3 *db, Schema *);
KeyInfo *sqlite3IndexKeyinfo(Parse *, Index *);
int sqlite3CreateFunc(sqlite3 *, const char *, int, int, void *, 
  void (*)(sqlite3_context*,int,sqlite3_value **),
  void (*)(sqlite3_context*,int,sqlite3_value **), void (*)(sqlite3_context*));
int sqlite3ApiExit(sqlite3 *db, int);
int sqlite3OpenTempDatabase(Parse *);

void sqlite3StrAccumAppend(StrAccum*,const char*,int);
char *sqlite3StrAccumFinish(StrAccum*);
void sqlite3StrAccumReset(StrAccum*);
void sqlite3SelectDestInit(SelectDest*,int,int);

/*
** The interface to the LEMON-generated parser
*/
void *sqlite3ParserAlloc(void*(*)(size_t));
void sqlite3ParserFree(void*, void(*)(void*));
void sqlite3Parser(void*, int, Token, Parse*);

#ifndef SQLITE_OMIT_LOAD_EXTENSION
  void sqlite3CloseExtensions(sqlite3*);
  int sqlite3AutoLoadExtensions(sqlite3*);
#else
# define sqlite3CloseExtensions(X)
# define sqlite3AutoLoadExtensions(X)  SQLITE_OK
#endif

#ifndef SQLITE_OMIT_SHARED_CACHE
  void sqlite3TableLock(Parse *, int, int, u8, const char *);
#else
  #define sqlite3TableLock(v,w,x,y,z)
#endif

#ifdef SQLITE_TEST
  int sqlite3Utf8To8(unsigned char*);
#endif

#ifdef SQLITE_OMIT_VIRTUALTABLE
#  define sqlite3VtabClear(X)
#  define sqlite3VtabSync(X,Y) (Y)
#  define sqlite3VtabRollback(X)
#  define sqlite3VtabCommit(X)
#else
   void sqlite3VtabClear(Table*);
   int sqlite3VtabSync(sqlite3 *db, int rc);
   int sqlite3VtabRollback(sqlite3 *db);
   int sqlite3VtabCommit(sqlite3 *db);
#endif
void sqlite3VtabLock(sqlite3_vtab*);
void sqlite3VtabUnlock(sqlite3*, sqlite3_vtab*);
void sqlite3VtabBeginParse(Parse*, Token*, Token*, Token*);
void sqlite3VtabFinishParse(Parse*, Token*);
void sqlite3VtabArgInit(Parse*);
void sqlite3VtabArgExtend(Parse*, Token*);
int sqlite3VtabCallCreate(sqlite3*, int, const char *, char **);
int sqlite3VtabCallConnect(Parse*, Table*);
int sqlite3VtabCallDestroy(sqlite3*, int, const char *);
int sqlite3VtabBegin(sqlite3 *, sqlite3_vtab *);
FuncDef *sqlite3VtabOverloadFunction(sqlite3 *,FuncDef*, int nArg, Expr*);
void sqlite3InvalidFunction(sqlite3_context*,int,sqlite3_value**);
int sqlite3Reprepare(Vdbe*);
void sqlite3ExprListCheckLength(Parse*, ExprList*, int, const char*);
CollSeq *sqlite3BinaryCompareCollSeq(Parse *, Expr *, Expr *);


/*
** Available fault injectors.  Should be numbered beginning with 0.
*/
#define SQLITE_FAULTINJECTOR_MALLOC     0
#define SQLITE_FAULTINJECTOR_COUNT      1

/*
** The interface to the fault injector subsystem.  If the fault injector
** mechanism is disabled at compile-time then set up macros so that no
** unnecessary code is generated.
*/
#ifndef SQLITE_OMIT_FAULTINJECTOR
  void sqlite3FaultConfig(int,int,int);
  int sqlite3FaultFailures(int);
  int sqlite3FaultBenignFailures(int);
  int sqlite3FaultPending(int);
  void sqlite3FaultBenign(int,int);
  int sqlite3FaultStep(int);
#else
# define sqlite3FaultConfig(A,B,C)
# define sqlite3FaultFailures(A)         0
# define sqlite3FaultBenignFailures(A)   0
# define sqlite3FaultPending(A)          (-1)
# define sqlite3FaultBenign(A,B)
# define sqlite3FaultStep(A)             0
#endif
  
  

#define IN_INDEX_ROWID           1
#define IN_INDEX_EPH             2
#define IN_INDEX_INDEX           3
int sqlite3FindInIndex(Parse *, Expr *, int);

#ifdef SQLITE_ENABLE_ATOMIC_WRITE
  int sqlite3JournalOpen(sqlite3_vfs *, const char *, sqlite3_file *, int, int);
  int sqlite3JournalSize(sqlite3_vfs *);
  int sqlite3JournalCreate(sqlite3_file *);
#else
  #define sqlite3JournalSize(pVfs) ((pVfs)->szOsFile)
#endif

#if defined(SQLITE_TEST) || SQLITE_MAX_EXPR_DEPTH>0
  void sqlite3ExprSetHeight(Expr *);
  int sqlite3SelectExprHeight(Select *);
#else
  #define sqlite3ExprSetHeight(x)
#endif

u32 sqlite3Get4byte(const u8*);
void sqlite3Put4byte(u8*, u32);

#ifdef SQLITE_SSE
#include "sseInt.h"
#endif

#ifdef SQLITE_DEBUG
  void sqlite3ParserTrace(FILE*, char *);
#endif

/*
** If the SQLITE_ENABLE IOTRACE exists then the global variable
** sqlite3_io_trace is a pointer to a printf-like routine used to
** print I/O tracing messages. 
*/
#ifdef SQLITE_ENABLE_IOTRACE
# define IOTRACE(A)  if( sqlite3_io_trace ){ sqlite3_io_trace A; }
  void sqlite3VdbeIOTraceSql(Vdbe*);
#else
# define IOTRACE(A)
# define sqlite3VdbeIOTraceSql(X)
#endif
SQLITE_EXTERN void (*sqlite3_io_trace)(const char*,...);

#endif<|MERGE_RESOLUTION|>--- conflicted
+++ resolved
@@ -130,15 +130,15 @@
 **
 ** See also ticket #2741.
 */
-<<<<<<< HEAD
-#if !defined(_XOPEN_SOURCE) && !defined(__DARWIN__) && SQLITE_THREADSAFE
 #if 0
-=======
 #if !defined(_XOPEN_SOURCE) && !defined(__DARWIN__) && !defined(__APPLE__) && SQLITE_THREADSAFE
->>>>>>> f8b5bdc5
 #  define _XOPEN_SOURCE 500  /* Needed to enable pthread recursive mutexes */
-#else
-#  define _GNU_SOURCE        /* ALT: also grab O_NOATIME flag */
+#endif
+#endif
+
+#ifndef _XOPEN_SOURCE
+#ifndef _GNU_SOURCE
+#define _GNU_SOURCE          /* ALT: also grab O_NOATIME flag */
 #endif
 #endif
 
