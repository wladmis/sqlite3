#
# The build process allows for using a cross-compiler.  But the default
# action is to target the same platform that we are running on.  The
# configure script needs to discover the following properties of the 
# build and target systems:
#
#    srcdir
#
#        The is the name of the directory that contains the
#        "configure" shell script.  All source files are
#        located relative to this directory.
#
#    bindir
#
#        The name of the directory where executables should be
#        written by the "install" target of the makefile.
#
#    program_prefix
#
#        Add this prefix to the names of all executables that run
#        on the target machine.  Default: ""
#
#    ENABLE_SHARED
#
#        True if shared libraries should be generated.
#
#    BUILD_CC
#
#        The name of a command that is used to convert C
#        source files into executables that run on the build
#        platform.
#
#    BUILD_CFLAGS
#
#        Switches that the build compiler needs in order to construct
#        command-line programs.
#
#    BUILD_LIBS
#
#        Libraries that the build compiler needs in order to construct
#        command-line programs.
#
#    BUILD_EXEEXT
#
#        The filename extension for executables on the build
#        platform.  "" for Unix and ".exe" for Windows.
#
#    TCL_*
#
#        Lots of values are read in from the tclConfig.sh script,
#        if that script is available.  This values are used for
#        constructing and installing the TCL extension.
#
#    TARGET_READLINE_LIBS
#
#        This is the library directives passed to the target linker
#        that cause the executable to link against the readline library.
#        This might be a switch like "-lreadline" or pathnames of library
#        file like "../../src/libreadline.a".
#
#    TARGET_READLINE_INC
#
#        This variables define the directory that contain header
#        files for the readline library.  If the compiler is able 
#        to find <readline.h> on its own, then this can be blank.
#
#    TARGET_EXEEXT
#
#        The filename extension for executables on the
#        target platform.  "" for Unix and ".exe" for windows.
#
# The generated configure script will make an attempt to guess
# at all of the above parameters.  You can override any of
# the guesses by setting the environment variable named
# "config_AAAA" where "AAAA" is the name of the parameter
# described above.  (Exception: srcdir cannot be set this way.)
# If you have a file that sets one or more of these environment
# variables, you can invoke configure as follows:
#
#           configure --with-hints=FILE
#
# where FILE is the name of the file that sets the environment
# variables.  FILE should be an absolute pathname.
#
# This configure.in file is easy to reuse on other projects.  Just
# change the argument to AC_INIT().  And disable any features that
# you don't need (for example BLT) by erasing or commenting out
# the corresponding code.
#
AC_INIT(sqlite, m4_esyscmd([cat VERSION | tr -d '\n']))

dnl Make sure the local VERSION file matches this configure script
sqlite_version_sanity_check=`cat $srcdir/VERSION | tr -d '\n'`
if test "$PACKAGE_VERSION" != "$sqlite_version_sanity_check" ; then
AC_MSG_ERROR([configure script is out of date:
 configure \$PACKAGE_VERSION = $PACKAGE_VERSION
 top level VERSION file     = $sqlite_version_sanity_check
please regen with autoconf])
fi

dnl Put the RCS revision string after AC_INIT so that it will also
dnl show in in configure.
# The following RCS revision string applies to configure.in
# $Revision$

#########
# Programs needed
#
AC_PROG_LIBTOOL
AC_PROG_INSTALL
AC_PROG_AWK

#########
# Enable large file support (if special flags are necessary)
#
AC_SYS_LARGEFILE

#########
# Check for needed/wanted data types
AC_CHECK_TYPES([int8_t, int16_t, int32_t, int64_t, intptr_t, uint8_t,
                uint16_t, uint32_t, uint64_t, uintptr_t])

#########
# Check for needed/wanted headers
AC_CHECK_HEADERS([sys/types.h stdlib.h stdint.h inttypes.h])

#########
# Figure out whether or not we have these functions
#
AC_CHECK_FUNCS([usleep fdatasync localtime_r gmtime_r localtime_s])

#########
# By default, we use the amalgamation (this may be changed below...)
#
USE_AMALGAMATION=1

#########
# See whether we can run specific tclsh versions known to work well;
# if not, then we fall back to plain tclsh.
# TODO: try other versions before falling back?
# 
AC_CHECK_PROGS(TCLSH_CMD, [tclsh8.4 tclsh], none)
if test "$TCLSH_CMD" = "none"; then
  # If we can't find a local tclsh, then building the amalgamation will fail.
  # We act as though --disable-amalgamation has been used.
  echo "Warning: can't find tclsh - defaulting to non-amalgamation build."
  USE_AMALGAMATION=0
  TCLSH_CMD="tclsh"
fi
AC_SUBST(TCLSH_CMD)

AC_ARG_VAR([TCLLIBDIR], [Where to install tcl plugin])
if test "x${TCLLIBDIR+set}" != "xset" ; then
  TCLLIBDIR='$(libdir)'
  for i in `echo 'puts stdout $auto_path' | ${TCLSH_CMD}` ; do
    TCLLIBDIR=$i
    break
  done
  TCLLIBDIR="${TCLLIBDIR}/sqlite3"
fi


#########
# Set up an appropriate program prefix
#
if test "$program_prefix" = "NONE"; then
  program_prefix=""
fi
AC_SUBST(program_prefix)

VERSION=[`cat $srcdir/VERSION | sed 's/^\([0-9]*\.*[0-9]*\).*/\1/'`]
AC_MSG_NOTICE(Version set to $VERSION)
AC_SUBST(VERSION)
RELEASE=`cat $srcdir/VERSION`
AC_MSG_NOTICE(Release set to $RELEASE)
AC_SUBST(RELEASE)
VERSION_NUMBER=[`cat $srcdir/VERSION \
                           | sed 's/[^0-9]/ /g' \
                | awk '{printf "%d%03d%03d",$1,$2,$3}'`]
AC_MSG_NOTICE(Version number set to $VERSION_NUMBER)
AC_SUBST(VERSION_NUMBER)

#########
# Check to see if the --with-hints=FILE option is used.  If there is none,
# then check for a files named "$host.hints" and ../$hosts.hints where
# $host is the hostname of the build system.  If still no hints are
# found, try looking in $system.hints and ../$system.hints where
# $system is the result of uname -s.
#
AC_ARG_WITH(hints,
  AC_HELP_STRING([--with-hints=FILE],[Read configuration options from FILE]),
  hints=$withval)
if test "$hints" = ""; then
  host=`hostname | sed 's/\..*//'`
  if test -r $host.hints; then
    hints=$host.hints
  else
     if test -r ../$host.hints; then
       hints=../$host.hints
     fi
  fi
fi
if test "$hints" = ""; then
  sys=`uname -s`
  if test -r $sys.hints; then
    hints=$sys.hints
  else
     if test -r ../$sys.hints; then
       hints=../$sys.hints
     fi
  fi
fi
if test "$hints" != ""; then
  AC_MSG_RESULT(reading hints from $hints)
  . $hints
fi

#########
# Locate a compiler for the build machine.  This compiler should
# generate command-line programs that run on the build machine.
#
if test x"$cross_compiling" = xno; then
	BUILD_CC=$CC
	BUILD_CFLAGS=$CFLAGS
else
	if test "${BUILD_CC+set}" != set; then
		AC_CHECK_PROGS(BUILD_CC, gcc cc cl)
	fi
	if test "${BUILD_CFLAGS+set}" != set; then
		BUILD_CFLAGS="-g"
	fi
fi
AC_SUBST(BUILD_CC)

##########
# Do we want to support multithreaded use of sqlite
#
AC_ARG_ENABLE(threadsafe, 
AC_HELP_STRING([--enable-threadsafe],[Support threadsafe operation]),,enable_threadsafe=yes)
AC_MSG_CHECKING([whether to support threadsafe operation])
if test "$enable_threadsafe" = "no"; then
  SQLITE_THREADSAFE=0
  AC_MSG_RESULT([no])
else
  SQLITE_THREADSAFE=1
  AC_MSG_RESULT([yes])
fi
AC_SUBST(SQLITE_THREADSAFE)

if test "$SQLITE_THREADSAFE" = "1"; then
  AC_SEARCH_LIBS(pthread_create, pthread)
fi

##########
# Do we want to allow a connection created in one thread to be used
# in another thread.  This does not work on many Linux systems (ex: RedHat 9)
# due to bugs in the threading implementations.  This is thus off by default.
#
AC_ARG_ENABLE(cross-thread-connections, 
AC_HELP_STRING([--enable-cross-thread-connections],[Allow connection sharing across threads]),,enable_xthreadconnect=no)
AC_MSG_CHECKING([whether to allow connections to be shared across threads])
if test "$enable_xthreadconnect" = "no"; then
  XTHREADCONNECT=''
  AC_MSG_RESULT([no])
else
  XTHREADCONNECT='-DSQLITE_ALLOW_XTHREAD_CONNECT=1'
  AC_MSG_RESULT([yes])
fi
AC_SUBST(XTHREADCONNECT)

##########
# Do we want to set threadsOverrideEachOthersLocks variable to be 1 (true) by
# default. Normally, a test at runtime is performed to determine the
# appropriate value of this variable. Use this option only if you're sure that
# threads can safely override each others locks in all runtime situations.
#
AC_ARG_ENABLE(threads-override-locks, 
AC_HELP_STRING([--enable-threads-override-locks],[Threads can override each others locks]),,enable_threads_override_locks=no)
AC_MSG_CHECKING([whether threads can override each others locks])
if test "$enable_threads_override_locks" = "no"; then
  THREADSOVERRIDELOCKS='-1'
  AC_MSG_RESULT([no])
else
  THREADSOVERRIDELOCKS='1'
  AC_MSG_RESULT([yes])
fi
AC_SUBST(THREADSOVERRIDELOCKS)

##########
# Do we want to support release
#
AC_ARG_ENABLE(releasemode, 
AC_HELP_STRING([--enable-releasemode],[Support libtool link to release mode]),,enable_releasemode=no)
AC_MSG_CHECKING([whether to support shared library linked as release mode or not])
if test "$enable_releasemode" = "no"; then
  ALLOWRELEASE=""
  AC_MSG_RESULT([no])
else
  ALLOWRELEASE="-release `cat $srcdir/VERSION`"
  AC_MSG_RESULT([yes])
fi
AC_SUBST(ALLOWRELEASE)

##########
# Do we want temporary databases in memory
#
AC_ARG_ENABLE(tempstore, 
AC_HELP_STRING([--enable-tempstore],[Use an in-ram database for temporary tables (never,no,yes,always)]),,enable_tempstore=no)
AC_MSG_CHECKING([whether to use an in-ram database for temporary tables])
case "$enable_tempstore" in
  never ) 
    TEMP_STORE=0
    AC_MSG_RESULT([never])
  ;;
  no ) 
    TEMP_STORE=1
    AC_MSG_RESULT([no])
  ;;
  yes ) 
     TEMP_STORE=2
    AC_MSG_RESULT([yes])
  ;;
  always ) 
     TEMP_STORE=3
    AC_MSG_RESULT([always])
  ;;
  * ) 
    TEMP_STORE=1
    AC_MSG_RESULT([no])
  ;;
esac

AC_SUBST(TEMP_STORE)

###########
# Lots of things are different if we are compiling for Windows using
# the CYGWIN environment.  So check for that special case and handle
# things accordingly.
#
AC_MSG_CHECKING([if executables have the .exe suffix])
if test "$config_BUILD_EXEEXT" = ".exe"; then
  CYGWIN=yes
  AC_MSG_RESULT(yes)
else
  AC_MSG_RESULT(unknown)
fi
if test "$CYGWIN" != "yes"; then
  AC_CYGWIN
fi
if test "$CYGWIN" = "yes"; then
  BUILD_EXEEXT=.exe
else
  BUILD_EXEEXT=$EXEEXT
fi
if test x"$cross_compiling" = xno; then
  TARGET_EXEEXT=$BUILD_EXEEXT
else
  TARGET_EXEEXT=$config_TARGET_EXEEXT
fi
if test "$TARGET_EXEEXT" = ".exe"; then
  if test $OS2_SHELL ; then
    SQLITE_OS_UNIX=0
    SQLITE_OS_WIN=0
    SQLITE_OS_OS2=1
    CFLAGS="$CFLAGS -DSQLITE_OS_OS2=1"
  else
    SQLITE_OS_UNIX=0
    SQLITE_OS_WIN=1
    SQLITE_OS_OS2=0
    CFLAGS="$CFLAGS -DSQLITE_OS_WIN=1"
  fi
else
  SQLITE_OS_UNIX=1
  SQLITE_OS_WIN=0
  SQLITE_OS_OS2=0
  CFLAGS="$CFLAGS -DSQLITE_OS_UNIX=1"
fi

AC_SUBST(BUILD_EXEEXT)
AC_SUBST(SQLITE_OS_UNIX)
AC_SUBST(SQLITE_OS_WIN)
AC_SUBST(SQLITE_OS_OS2)
AC_SUBST(TARGET_EXEEXT)

##########
# Figure out all the parameters needed to compile against Tcl.
#
# This code is derived from the SC_PATH_TCLCONFIG and SC_LOAD_TCLCONFIG
# macros in the in the tcl.m4 file of the standard TCL distribution.
# Those macros could not be used directly since we have to make some
# minor changes to accomodate systems that do not have TCL installed.
#
AC_ARG_ENABLE(tcl, AC_HELP_STRING([--disable-tcl],[do not build TCL extension]),
      [use_tcl=$enableval],[use_tcl=yes])
if test "${use_tcl}" = "yes" ; then
  AC_ARG_WITH(tcl, AC_HELP_STRING([--with-tcl=DIR],[directory containing tcl configuration (tclConfig.sh)]), with_tclconfig=${withval})
  AC_MSG_CHECKING([for Tcl configuration])
  AC_CACHE_VAL(ac_cv_c_tclconfig,[
    # First check to see if --with-tcl was specified.
    if test x"${with_tclconfig}" != x ; then
      if test -f "${with_tclconfig}/tclConfig.sh" ; then
        ac_cv_c_tclconfig=`(cd ${with_tclconfig}; pwd)`
      else
        AC_MSG_ERROR([${with_tclconfig} directory doesn't contain tclConfig.sh])
      fi
    fi

    # Start autosearch by asking tclsh
    if test x"$cross_compiling" = xno; then
      for i in `echo 'puts stdout $auto_path' | ${TCLSH_CMD}`
      do
        if test -f "$i/tclConfig.sh" ; then
          ac_cv_c_tclconfig="$i"
          break
        fi
      done
    fi

    # then check for a private Tcl installation
    if test x"${ac_cv_c_tclconfig}" = x ; then
      for i in \
            ../tcl \
            `ls -dr ../tcl[[8-9]].[[0-9]].[[0-9]]* 2>/dev/null` \
            `ls -dr ../tcl[[8-9]].[[0-9]] 2>/dev/null` \
            `ls -dr ../tcl[[8-9]].[[0-9]]* 2>/dev/null` \
            ../../tcl \
            `ls -dr ../../tcl[[8-9]].[[0-9]].[[0-9]]* 2>/dev/null` \
            `ls -dr ../../tcl[[8-9]].[[0-9]] 2>/dev/null` \
            `ls -dr ../../tcl[[8-9]].[[0-9]]* 2>/dev/null` \
            ../../../tcl \
            `ls -dr ../../../tcl[[8-9]].[[0-9]].[[0-9]]* 2>/dev/null` \
            `ls -dr ../../../tcl[[8-9]].[[0-9]] 2>/dev/null` \
            `ls -dr ../../../tcl[[8-9]].[[0-9]]* 2>/dev/null`
      do
        if test -f "$i/unix/tclConfig.sh" ; then
          ac_cv_c_tclconfig=`(cd $i/unix; pwd)`
          break
        fi
      done
    fi

    # check in a few common install locations
    if test x"${ac_cv_c_tclconfig}" = x ; then
      for i in \
            `ls -d ${libdir} 2>/dev/null` \
            `ls -d /usr/local/lib 2>/dev/null` \
            `ls -d /usr/contrib/lib 2>/dev/null` \
            `ls -d /usr/lib 2>/dev/null`
      do
        if test -f "$i/tclConfig.sh" ; then
           ac_cv_c_tclconfig=`(cd $i; pwd)`
           break
        fi
      done
    fi

    # check in a few other private locations
    if test x"${ac_cv_c_tclconfig}" = x ; then
      for i in \
         ${srcdir}/../tcl \
         `ls -dr ${srcdir}/../tcl[[8-9]].[[0-9]].[[0-9]]* 2>/dev/null` \
         `ls -dr ${srcdir}/../tcl[[8-9]].[[0-9]] 2>/dev/null` \
         `ls -dr ${srcdir}/../tcl[[8-9]].[[0-9]]* 2>/dev/null`
      do
        if test -f "$i/unix/tclConfig.sh" ; then
          ac_cv_c_tclconfig=`(cd $i/unix; pwd)`
          break
        fi
      done
    fi
  ])

  if test x"${ac_cv_c_tclconfig}" = x ; then
    use_tcl=no
    AC_MSG_WARN(Can't find Tcl configuration definitions)
    AC_MSG_WARN(*** Without Tcl the regression tests cannot be executed ***)
    AC_MSG_WARN(*** Consider using --with-tcl=... to define location of Tcl ***)
  else
    TCL_BIN_DIR=${ac_cv_c_tclconfig}
    AC_MSG_RESULT(found $TCL_BIN_DIR/tclConfig.sh)

    AC_MSG_CHECKING([for existence of $TCL_BIN_DIR/tclConfig.sh])
    if test -f "$TCL_BIN_DIR/tclConfig.sh" ; then
      AC_MSG_RESULT([loading])
      . $TCL_BIN_DIR/tclConfig.sh
    else
      AC_MSG_RESULT([file not found])
    fi
    
    #
    # If the TCL_BIN_DIR is the build directory (not the install directory),
    # then set the common variable name to the value of the build variables.
    # For example, the variable TCL_LIB_SPEC will be set to the value
    # of TCL_BUILD_LIB_SPEC. An extension should make use of TCL_LIB_SPEC
    # instead of TCL_BUILD_LIB_SPEC since it will work with both an
    # installed and uninstalled version of Tcl.
    #
    
    if test -f $TCL_BIN_DIR/Makefile ; then
      TCL_LIB_SPEC=${TCL_BUILD_LIB_SPEC}
      TCL_STUB_LIB_SPEC=${TCL_BUILD_STUB_LIB_SPEC}
      TCL_STUB_LIB_PATH=${TCL_BUILD_STUB_LIB_PATH}
    fi
    
    #
    # eval is required to do the TCL_DBGX substitution
    #
    
    eval "TCL_LIB_FILE=\"${TCL_LIB_FILE}\""
    eval "TCL_LIB_FLAG=\"${TCL_LIB_FLAG}\""
    eval "TCL_LIB_SPEC=\"${TCL_LIB_SPEC}\""
    
    eval "TCL_STUB_LIB_FILE=\"${TCL_STUB_LIB_FILE}\""
    eval "TCL_STUB_LIB_FLAG=\"${TCL_STUB_LIB_FLAG}\""
    eval "TCL_STUB_LIB_SPEC=\"${TCL_STUB_LIB_SPEC}\""
    
    AC_SUBST(TCL_VERSION)
    AC_SUBST(TCL_BIN_DIR)
    AC_SUBST(TCL_SRC_DIR)
    AC_SUBST(TCL_LIBS)
    AC_SUBST(TCL_INCLUDE_SPEC)
    
    AC_SUBST(TCL_LIB_FILE)
    AC_SUBST(TCL_LIB_FLAG)
    AC_SUBST(TCL_LIB_SPEC)
    
    AC_SUBST(TCL_STUB_LIB_FILE)
    AC_SUBST(TCL_STUB_LIB_FLAG)
    AC_SUBST(TCL_STUB_LIB_SPEC)
  fi
fi
if test "${use_tcl}" = "no" ; then
  HAVE_TCL=""
else
  HAVE_TCL=1
fi
AC_SUBST(HAVE_TCL)

##########
# Figure out what C libraries are required to compile programs
# that use "readline()" library.
#
TARGET_READLINE_LIBS=""
TARGET_READLINE_INC=""
TARGET_HAVE_READLINE=0
AC_ARG_ENABLE([readline],
	[AC_HELP_STRING([--disable-readline],[disable readline support [default=detect]])],
	[with_readline=$enableval],
	[with_readline=auto])

if test x"$with_readline" != xno; then
	found="yes"

	AC_ARG_WITH([readline-lib],
		[AC_HELP_STRING([--with-readline-lib],[specify readline library])],
		[with_readline_lib=$withval],
		[with_readline_lib="auto"])
	if test "x$with_readline_lib" = xauto; then
		save_LIBS="$LIBS"
		LIBS=""
		AC_SEARCH_LIBS(tgetent, [readline ncurses curses termcap], [term_LIBS="$LIBS"], [term_LIBS=""])
		AC_CHECK_LIB([readline], [readline], [TARGET_READLINE_LIBS="-lreadline"], [found="no"])
		TARGET_READLINE_LIBS="$TARGET_READLINE_LIBS $term_LIBS"
		LIBS="$save_LIBS"
	else
		TARGET_READLINE_LIBS="$with_readline_lib"
	fi

	AC_ARG_WITH([readline-inc],
		[AC_HELP_STRING([--with-readline-inc],[specify readline include paths])],
		[with_readline_inc=$withval],
		[with_readline_inc="auto"])
	if test "x$with_readline_inc" = xauto; then
		AC_CHECK_HEADER(readline.h, [found="yes"], [
			found="no"
			if test "$cross_compiling" != yes; then
				for dir in /usr /usr/local /usr/local/readline /usr/contrib /mingw; do
					for subdir in include include/readline; do
						AC_CHECK_FILE($dir/$subdir/readline.h, found=yes)
						if test "$found" = "yes"; then
							TARGET_READLINE_INC="-I$dir/$subdir"
							break
						fi
					done
					test "$found" = "yes" && break
				done
			fi
		])
	else
		TARGET_READLINE_INC="$with_readline_inc"
	fi

	if test x"$found" = xno; then
		TARGET_READLINE_LIBS=""
		TARGET_READLINE_INC=""
		TARGET_HAVE_READLINE=0
	else
		TARGET_HAVE_READLINE=1
	fi
fi

AC_SUBST(TARGET_READLINE_LIBS)
AC_SUBST(TARGET_READLINE_INC)
AC_SUBST(TARGET_HAVE_READLINE)

##########
# Figure out what C libraries are required to compile programs
# that use "fdatasync()" function.
#
AC_SEARCH_LIBS(fdatasync, [rt])

#########
# check for debug enabled
AC_ARG_ENABLE(debug, AC_HELP_STRING([--enable-debug],[enable debugging & verbose explain]),
      [use_debug=$enableval],[use_debug=no])
if test "${use_debug}" = "yes" ; then
  TARGET_DEBUG="-DSQLITE_DEBUG=1"
else
  TARGET_DEBUG="-DNDEBUG"
fi
AC_SUBST(TARGET_DEBUG)

#########
# See whether we should use the amalgamation to build
AC_ARG_ENABLE(amalgamation, AC_HELP_STRING([--disable-amalgamation],
      [Disable the amalgamation and instead build all files separately]),
      [use_amalgamation=$enableval],[use_amalgamation=yes])
if test "${use_amalgamation}" != "yes" ; then
  USE_AMALGAMATION=0
fi
AC_SUBST(USE_AMALGAMATION)

#########
# See whether we should allow loadable extensions
AC_ARG_ENABLE(load-extension, AC_HELP_STRING([--enable-load-extension],
      [Enable loading of external extensions]),
      [use_loadextension=$enableval],[use_loadextension=no])
if test "${use_loadextension}" = "yes" ; then
<<<<<<< HEAD
  LOADEXTENSION_FLAGS=""
  AC_SEARCH_LIBS(dlopen, dl)
=======
  OPT_FEATURE_FLAGS=""
>>>>>>> 8aa05f6c
else
  OPT_FEATURE_FLAGS="-DSQLITE_OMIT_LOAD_EXTENSION=1"
fi

#########
# attempt to duplicate any OMITS and ENABLES into the $(OPT_FEATURE_FLAGS) parameter
for option in $CFLAGS $CPPFLAGS
do
  case $option in
    -DSQLITE_OMIT*) OPT_FEATURE_FLAGS="$OPT_FEATURE_FLAGS $option";;
    -DSQLITE_ENABLE*) OPT_FEATURE_FLAGS="$OPT_FEATURE_FLAGS $option";;
  esac
done
AC_SUBST(OPT_FEATURE_FLAGS)


# attempt to remove any OMITS and ENABLES from the $(CFLAGS) parameter
ac_temp_CFLAGS=""
for option in $CFLAGS
do
  case $option in
    -DSQLITE_OMIT*) ;;
    -DSQLITE_ENABLE*) ;;
    *) ac_temp_CFLAGS="$ac_temp_CFLAGS $option";;
  esac
done
CFLAGS=$ac_temp_CFLAGS


# attempt to remove any OMITS and ENABLES from the $(CPPFLAGS) parameter
ac_temp_CPPFLAGS=""
for option in $CPPFLAGS
do
  case $option in
    -DSQLITE_OMIT*) ;;
    -DSQLITE_ENABLE*) ;;
    *) ac_temp_CPPFLAGS="$ac_temp_CPPFLAGS $option";;
  esac
done
CPPFLAGS=$ac_temp_CPPFLAGS


# attempt to remove any OMITS and ENABLES from the $(BUILD_CFLAGS) parameter
ac_temp_BUILD_CFLAGS=""
for option in $BUILD_CFLAGS
do
  case $option in
    -DSQLITE_OMIT*) ;;
    -DSQLITE_ENABLE*) ;;
    *) ac_temp_BUILD_CFLAGS="$ac_temp_BUILD_CFLAGS $option";;
  esac
done
BUILD_CFLAGS=$ac_temp_BUILD_CFLAGS


#########
# See whether we should use GCOV
AC_ARG_ENABLE(gcov, AC_HELP_STRING([--enable-gcov],
      [Enable coverage testing using gcov]),
      [use_gcov=$enableval],[use_gcov=no])
if test "${use_gcov}" = "yes" ; then
  USE_GCOV=1
else
  USE_GCOV=0
fi
AC_SUBST(USE_GCOV)


#########
# Output the config header
AC_CONFIG_HEADERS(config.h)

#########
# Generate the output files.
#
AC_SUBST(BUILD_CFLAGS)
AC_OUTPUT([
Makefile
sqlite3.pc
])<|MERGE_RESOLUTION|>--- conflicted
+++ resolved
@@ -636,12 +636,7 @@
       [Enable loading of external extensions]),
       [use_loadextension=$enableval],[use_loadextension=no])
 if test "${use_loadextension}" = "yes" ; then
-<<<<<<< HEAD
-  LOADEXTENSION_FLAGS=""
-  AC_SEARCH_LIBS(dlopen, dl)
-=======
   OPT_FEATURE_FLAGS=""
->>>>>>> 8aa05f6c
 else
   OPT_FEATURE_FLAGS="-DSQLITE_OMIT_LOAD_EXTENSION=1"
 fi
