--- conflicted
+++ resolved
@@ -702,12 +702,8 @@
 	$(LTLINK) -DTCLSH=1 -DSQLITE_TEST=1 -DSQLITE_NO_SYNC=1\
 		-DSQLITE_CRASH_TEST=1 \
                 -DSQLITE_SERVER=1 -DSQLITE_PRIVATE="" -DSQLITE_CORE $(TEMP_STORE) \
-<<<<<<< HEAD
 		-DSQLITE_ENABLE_FTS3 -I$(TOP)/ext/fts3 $(FTS3_SRC) \
-		-o $@ $(TESTFIXTURE_SRC) -static $(LIBTCL)
-=======
-		-o $@ $(TESTFIXTURE_SRC) $(LIBTCL) $(TLIBS)
->>>>>>> 4f10c809
+		-o $@ $(TESTFIXTURE_SRC) -static $(LIBTCL) $(TLIBS)
 
 
 fulltest:	testfixture$(TEXE) sqlite3$(TEXE)
